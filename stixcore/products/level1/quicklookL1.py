--- conflicted
+++ resolved
@@ -201,11 +201,8 @@
     In level 1 format.
     """
 
-<<<<<<< HEAD
     NAME = "energy"
-=======
     PRODUCT_PROCESSING_VERSION = 3
->>>>>>> f8d14293
 
     def __init__(
         self, *, service_type, service_subtype, ssid, control, data, idb_versions=defaultdict(SCETimeRange), **kwargs
