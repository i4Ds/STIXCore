from pathlib import Path
from itertools import chain

import numpy as np
from sunpy.util.datatype_factory_base import (
    BasicRegistrationFactory,
    MultipleMatchError,
    NoMatchError,
)

import astropy.units as u
from astropy.io import fits
from astropy.table.operations import unique, vstack
from astropy.table.table import QTable
from astropy.time import Time

import stixcore.processing.decompression as decompression
import stixcore.processing.engineering as engineering
from stixcore.time import SCETime, SCETimeDelta, SCETimeRange
from stixcore.tmtc.packet_factory import Packet
from stixcore.tmtc.packets import GenericPacket, PacketSequence

__all__ = ['GenericProduct', 'ProductFactory', 'Product', 'ControlSci',
           'Control', 'Data', 'L1Mixin', 'EnergyChannelsMixin']

from collections import defaultdict

from stixcore.products.common import _get_energies_from_mask
from stixcore.util.logging import get_logger

logger = get_logger(__name__)


class AddParametersMixin:
    def add_basic(self, *, name, nix, packets, attr=None, dtype=None, reshape=False):
        value = packets.get_value(nix, attr=attr)
        if reshape is True:
            value = value.reshape(1, -1)
        self[name] = value if dtype is None else value.astype(dtype)
        self.add_meta(name=name, nix=nix, packets=packets, add_curtx=(attr == "value"))

    def add_data(self, name, data_meta):
        data, meta = data_meta
        self[name] = data
        self[name].meta = meta

    def add_meta(self, *, name, nix, packets, add_curtx=False):
        param = packets.get(nix)
        idb_info = param[0].idb_info
        meta = {'NIXS': nix}
        if add_curtx:
            meta['PCF_CURTX'] = idb_info.PCF_CURTX
        self[name].meta = meta


class BaseProduct:
    """
    Base TMProduct that all other product inherit from contains the registry for the factory pattern
    """

    _registry = {}

    def __init_subclass__(cls, **kwargs):
        """__init_subclass__ hook initializes all of the subclasses of a given class.

        So for each subclass, it will call this block of code on import.
        This registers each subclass in a dict that has the `is_datasource_for` attribute.
        This is then passed into the factory so we can register them.
        """
        super().__init_subclass__(**kwargs)
        if hasattr(cls, 'is_datasource_for'):
            cls._registry[cls] = cls.is_datasource_for


class ProductFactory(BasicRegistrationFactory):
    def __call__(self, *args, **kwargs):
        if len(args) == 1 and len(kwargs) == 0:
            if isinstance(args[0], (str, Path)):
                file_path = Path(args[0])
                header = fits.getheader(file_path)
                service_type = int(header.get('stype'))
                service_subtype = int(header.get('sstype'))
                parent = header.get('parent').split(';')
                raw = header.get('raw_file').split(';')
                try:
                    ssid = int(header.get('ssid'))
                except ValueError:
                    ssid = None
                level = header.get('Level')
                header.get('TIMESYS')
                control = QTable.read(file_path, hdu='CONTROL')
                # Weird issue where time_stamp wasn't a proper table column?
                if 'time_stamp' in control.colnames:
                    ts = control['time_stamp'].value
                    control.remove_column('time_stamp')
                    control['time_stamp'] = ts * u.s
                data = QTable.read(file_path, hdu='DATA')

                if level != 'LB':

                    data['timedel'] = SCETimeDelta(data['timedel'])
                    try:
                        offset = SCETime.from_string(header['OBT_BEG'], sep=':')
                    except ValueError:
                        offset = SCETime.from_string(header['OBT_BEG'], sep='f')
                    try:
                        control['time_stamp'] = SCETime.from_float(control['time_stamp'])
                    except KeyError:
                        pass

                    data['time'] = offset + data['time']

                energies = None
                if level == 'L1':
                    try:
                        energies = QTable.read(file_path, hdu='ENERGIES')
                    except KeyError:
                        logger.warn(f"no ENERGIES data found in FITS: {file_path}")
                idb_versions = defaultdict(SCETimeRange)
                if level in ('L0', 'L1'):
                    try:
                        idbt = QTable.read(file_path, hdu='IDB_VERSIONS')
                        for row in idbt.iterrows():
                            idb_versions[row[0]] = SCETimeRange(start=SCETime.from_float(row[1]),
                                                                end=SCETime.from_float(row[2]))
                    except KeyError:
                        logger.warn(f"no IDB data found in FITS: {file_path}")

                Product = self._check_registered_widget(level=level, service_type=service_type,
                                                        service_subtype=service_subtype,
                                                        ssid=ssid, control=control,
                                                        data=data, energies=energies)

                return Product(level=level, service_type=service_type,
                               service_subtype=service_subtype,
                               ssid=ssid, control=control,
                               data=data, energies=energies, idb_versions=idb_versions,
                               raw=raw, parent=parent)

    def _check_registered_widget(self, *args, **kwargs):
        """
        Implementation of a basic check to see if arguments match a widget.
        """
        candidate_widget_types = list()

        for key in self.registry:

            # Call the registered validation function for each registered class
            if self.registry[key](*args, **kwargs):
                candidate_widget_types.append(key)

        n_matches = len(candidate_widget_types)

        if n_matches == 0:
            if self.default_widget_type is None:
                raise NoMatchError("No types match specified arguments and no default is set.")
            else:
                candidate_widget_types = [self.default_widget_type]
        elif n_matches > 1:
            raise MultipleMatchError("Too many candidate types identified ({})."
                                     "Specify enough keywords to guarantee unique type "
                                     "identification.".format(n_matches))

        # Only one is found
        WidgetType = candidate_widget_types[0]

        return WidgetType


class Control(QTable, AddParametersMixin):

    def __repr__(self):
        return f'<{self.__class__.__name__} \n {super().__repr__()}>'

    def _get_time(self):
        # Replicate the start time of each for the number of samples in that packet
        base_coarse, base_fine = zip(*[([ct] * ns, [ft] * ns) for ns, ct, ft in
                                       self[['num_samples', 'scet_coarse', 'scet_fine']]])
        base_coarse = np.hstack(base_coarse)
        base_fine = np.hstack(base_fine)
        bases = SCETime(base_coarse, base_fine)

        # Create start time for each time bin by multiplying the duration by the sample number
        deltas = SCETimeDelta(np.hstack([(np.arange(ns) * it)
                              for ns, it in self[['num_samples', 'integration_time']]]))

        # Create integration time for each sample in each packet by replicating the duration for
        # number of sample in each packet
        durations = SCETimeDelta(np.hstack([np.ones(num_sample) * int_time for num_sample, int_time
                                            in self[['num_samples', 'integration_time']]]))

        # Add the delta time to base times and convert to bin centers
        times = bases + deltas + (durations / 2)

        # Create a time range object covering the total observation time
        tr = SCETimeRange(start=bases[0], end=bases[-1]+deltas[-1] + durations[-1])

        return times, durations, tr

    @classmethod
    def from_packets(cls, packets, NIX00405_offset=0):
        """
        Common generator method the create and prepare the control table.

        Parameters
        ----------
        packets : `PacketSequence`
            The set of packets of same data type for what the data product will be created.
        NIX00405_offset : int, optional
            NIX00405 (integration time) is used in two ways (X * 0.1s) or ((X+1) * 0.1s),
            by default 0

        Returns
        -------
        `Control`
            The Control object for the data product.
        """
        # Header
        control = cls()
        # self.energy_bin_mask = None
        # self.samples = None
        control.add_basic(name='scet_coarse', nix='NIX00445', packets=packets, dtype=np.uint32)
        # Not all QL data have fine time in TM default to 0 if no present
        try:
            control.add_basic(name='scet_fine', nix='NIX00446', packets=packets)
        except AttributeError:
            control['scet_fine'] = np.zeros_like(control['scet_coarse'], np.uint32)

        try:
            control['integration_time'] = (packets.get_value('NIX00405') + (NIX00405_offset * u.s))
            control.add_meta(name='integration_time', nix='NIX00405', packets=packets)
        except AttributeError:
            control['integration_time'] = np.zeros_like(control['scet_coarse'], np.float) * u.s

        # control = unique(control)
        control['index'] = np.arange(len(control))

        return control


class ControlSci(QTable, AddParametersMixin):
    def __repr__(self):
        return f'<{self.__class__.__name__} \n {super().__repr__()}>'

    def _get_time(self):
        # Replicate packet time for each sample
        base_times = Time(list(chain(
            *[[SCETime(coarse=self["scet_coarse"][i], fine=self["scet_fine"][i])]
              * n for i, n in enumerate(self['num_samples'])])))
        # For each sample generate sample number and multiply by duration and apply unit
        start_delta = np.hstack(
            [(np.arange(ns) * it) for ns, it in self[['num_samples', 'integration_time']]])
        # hstack op loses unit
        start_delta = start_delta.value * self['integration_time'].unit

        duration = np.hstack([np.ones(num_sample) * int_time for num_sample, int_time in
                              self[['num_samples', 'integration_time']]])
        duration = duration.value * self['integration_time'].unit

        # TODO Write out and simplify
        end_delta = start_delta + duration

        # Add the delta time to base times and convert to relative from start time
        times = base_times + start_delta + (end_delta - start_delta) / 2
        # times -= times[0]
        return times, duration

    @classmethod
    def from_packets(cls, packets):

        control = cls()

        control.add_basic(name='tc_packet_id_ref', nix='NIX00001', packets=packets, dtype=np.int32)
        control.add_basic(name='tc_packet_seq_control', nix='NIX00002', packets=packets,
                          dtype=np.int32)
        control.add_basic(name='request_id', nix='NIX00037', packets=packets,
                          dtype=np.int32)
        control.add_basic(name='time_stamp', nix='NIX00402', packets=packets)
        if np.any(control['time_stamp'] > 2 ** 32 - 1):
            coarse = control['time_stamp'] >> 16
            fine = control['time_stamp'] & (1 << 16) - 1
        else:
            coarse = control['time_stamp']
            fine = 0
        control['time_stamp'] = SCETime(coarse, fine)
        try:
            control['num_substructures'] = np.array(packets.get_value('NIX00403'),
                                                    np.int32).reshape(1, -1)
            control.add_meta(name='num_substructures', nix='NIX00403', packets=packets)
        except AttributeError:
            logger.debug('NIX00403 not found')

        control = unique(control)

        return control


class Data(QTable, AddParametersMixin):
    def __repr__(self):
        return f'<{self.__class__.__name__} \n {super().__repr__()}>'

    @classmethod
    def from_packets(cls, packets):
        raise NotImplementedError


class GenericProduct(BaseProduct):
    def __init__(self, *, service_type, service_subtype, ssid, control, data,
                 idb_versions=defaultdict(SCETimeRange), **kwargs):
        """
        Generic product composed of control and data

        Parameters
        ----------
        control : stix_parser.products.quicklook.Control
            Table containing control information
        data : stix_parser.products.quicklook.Data
            Table containing data
        """
        self.service_type = service_type
        self.service_subtype = service_subtype
        self.ssid = ssid
        self.type = 'ql'
        self.control = control
        self.data = data
        self.idb_versions = idb_versions
        self.level = kwargs.get('level')

    @property
    def scet_timerange(self):
        return SCETimeRange(start=self.data['time'][0]-self.data['timedel'][0]/2,
                            end=self.data['time'][-1]+self.data['timedel'][-1]/2)

    @property
    def raw(self):
        return np.unique(self.control['raw_file']).tolist()

    @property
    def parent(self):
        return np.unique(self.control['parent']).tolist()

    def __add__(self, other):
        """
        Combine two products stacking data along columns and removing duplicated data using time as
        the primary key.

        Parameters
        ----------
        other : A subclass of stix_parser.products.quicklook.QLProduct

        Returns
        -------
        A subclass of stix_parser.products.quicklook.QLProduct
            The combined data product
        """
        if not isinstance(other, type(self)):
            raise TypeError(f'Products must of same type not {type(self)} and {type(other)}')

        # TODO reindex and update data control_index
        other_control = other.control[:]
        other_data = other.data[:]
        other_control['index'] = other.control['index'] + self.control['index'].max() + 1
        control = vstack((self.control, other_control))
        # control = unique(control, keys=['scet_coarse', 'scet_fine'])
        # control = control.group_by(['scet_coarse', 'scet_fine'])

        other_data['control_index'] = other.data['control_index'] + self.control['index'].max() + 1

        logger.debug('len self: %d, len other %d', len(self.data), len(other_data))

        data = vstack((self.data, other_data))

        logger.debug('len stacked %d', len(data))

        # Not sure where the rounding issue is arising need to investigate
        data['time_float'] = np.around(data['time'].as_float(), 2)

        data = unique(data, keys=['time_float'])

        logger.debug('len unique %d', len(data))

        data.remove_column('time_float')

        unique_control_inds = np.unique(data['control_index'])
        control = control[np.nonzero(control['index'][:, None] == unique_control_inds)[1]]

        for idb_key, date_range in other.idb_versions.items():
            self.idb_versions[idb_key].expand(date_range)

        return type(self)(service_type=self.service_type, service_subtype=self.service_subtype,
                          ssid=self.ssid, control=control, data=data,
                          idb_versions=self.idb_versions, level=self.level)

    def __repr__(self):
        return f'<{self.__class__.__name__}' \
               f'{self.name}, {self.level}\n' \
               f'{self.scet_timerange.start} to {self.scet_timerange.start}, ' \
               f'{len(self.control)}, {len(self.data)}'

    def to_days(self):
        if self.level == 'L0':
            start_day = int((self.scet_timerange.start.as_float() / u.d).decompose().value)
            end_day = int((self.scet_timerange.end.as_float() / u.d).decompose().value)
            days = range(start_day, end_day+1)
            # days = set([(t.year, t.month, t.day) for t in self.data['time'].to_datetime()])
            # date_ranges = [(datetime(*day), datetime(*day) + timedelta(days=1)) for day in days]
            for day in days:
                ds = SCETime(((day * u.day).to_value('s')).astype(int), 0)
                de = SCETime((((day + 1) * u.day).to_value('s')).astype(int), 0)
                i = np.where((self.data['time'] >= ds) & (self.data['time'] < de))

                if i[0].size > 0:
                    data = self.data[i]

                    control_indices = np.unique(data['control_index'])
                    control = self.control[np.isin(self.control['index'], control_indices)]
                    control_index_min = control_indices.min()

                    data['control_index'] = data['control_index'] - control_index_min
                    control['index'] = control['index'] - control_index_min

                    out = type(self)(service_type=self.service_type,
                                     service_subtype=self.service_subtype,
                                     ssid=self.ssid, control=control, data=data,
                                     idb_versions=self.idb_versions, level=self.level)
                    yield out
        else:  # self.level == 'L1':
            utc_timerange = self.scet_timerange.to_timerange()

            for day in utc_timerange.get_dates():
                ds = day
                de = day + 1 * u.day
                utc_times = self.data['time'].to_time()
                i = np.where((utc_times >= ds) & (utc_times < de))

                if len(i[0]) > 0:
                    data = self.data[i]

                    control_indices = np.unique(data['control_index'])
                    control = self.control[np.isin(self.control['index'], control_indices)]
                    control_index_min = control_indices.min()

                    data['control_index'] = data['control_index'] - control_index_min
                    control['index'] = control['index'] - control_index_min
                    out = type(self)(service_type=self.service_type,
                                     service_subtype=self.service_subtype, ssid=self.ssid,
                                     control=control, data=data, idb_versions=self.idb_versions,
                                     level=self.level)
                    yield out

    @classmethod
    def getLeveL0Packets(cls, levelb):
        # with ThreadPoolExecutor(max_workers=1) as executor:
        #     res = [executor.submit(Packet, d) for d in levelb.data['data']]
        # packets = [r.result() for r in res]

        packets = [Packet(d) for d in levelb.data['data']]

        idb_versions = defaultdict(SCETimeRange)

        for i, packet in enumerate(packets):
            decompression.decompress(packet)
            engineering.raw_to_engineering(packet)
            idb_versions[packet.get_idb().version].expand(packet.data_header.datetime)

        packets = PacketSequence(packets)

        return packets, idb_versions

    @classmethod
    def from_levelb(cls, levelb, *, parent=''):
        pass


class EnergyChannelsMixin:
    def get_energies(self):
        """Return energy channels for this TM data. Or default ones.

        Returns
        -------
        tuple
            Lower and high energy edges
        """
        if 'energy_bin_edge_mask' in self.control.colnames:
            energies = _get_energies_from_mask(self.control['energy_bin_edge_mask'][0])
        # elif 'energy_bin_mask' in self.control.colnames:
        #     energies = _get_energies_from_mask(self.control['energy_bin_mask'][0])
        else:
            energies = _get_energies_from_mask()

        return energies


class L1Mixin:
    @property
    def utc_timerange(self):
        return self.scet_timerange.to_timerange()

    @classmethod
    def from_level0(cls, l0product, idbm=GenericPacket.idb_manager, parent=''):
        l1 = cls(service_type=l0product.service_type,
                 service_subtype=l0product.service_subtype,
                 ssid=l0product.ssid,
                 control=l0product.control,
                 data=l0product.data,
                 idb_versions=l0product.idb_versions)

        l1.control.replace_column('parent', [parent] * len(l1.control))
        l1.level = 'L1'
        engineering.raw_to_engineering_product(l1, idbm)
        l1.level = 'L1'
        return l1


class DefaultProduct(GenericProduct, L1Mixin):
    """
    Default product use when not QL or BSD.
    """
    service_name_map = {
        1: 'tc-verify',
        5: 'events',
        6: 'memory',
        9: 'time',
        17: 'conn-test',
        20: 'info-dist',
        22: 'context',
        236: 'config',
        237: 'params',
        238: 'archive',
        239: 'diagnostics'
    }

    def __init__(self, *, service_type, service_subtype, ssid, control, data,
                 idb_versions=defaultdict(SCETimeRange), **kwargs):
        super().__init__(service_type=service_type, service_subtype=service_subtype,
                         ssid=ssid, control=control, data=data, idb_versions=idb_versions, **kwargs)
        self.name = f'{service_subtype}-{ssid}' if ssid else f'{service_subtype}'
        self.level = kwargs.get('level', 'L0')
        self.type = f'{self.service_name_map[service_type]}'

    @classmethod
<<<<<<< HEAD
    def from_levelb(cls, levelb, parent):
=======
    def from_levelb(cls, levelb, parent=''):
>>>>>>> 9a765a33
        packets, idb_versions = GenericProduct.getLeveL0Packets(levelb)

        control = Control()
        control['scet_coarse'] = packets.get('scet_coarse')
        control['scet_fine'] = packets.get('scet_fine')
        control['integration_time'] = 0
        control['index'] = range(len(control))

        control['raw_file'] = levelb.control['raw_file']
        control['packet'] = levelb.control['packet']
        control['parent'] = parent

        # Create array of times as dt from date_obs
        times = SCETime(control['scet_coarse'], control['scet_fine'])

        # Data
        data = Data()
        data['time'] = times
        data['timedel'] = SCETimeDelta(0, 0)

        reshape_nixs = {'NIX00103', 'NIX00104'}
        reshape = False
        if reshape_nixs.intersection(packets.data[0].__dict__.keys()):
            reshape = True
        for nix, param in packets.data[0].__dict__.items():

            name = param.idb_info.PCF_DESCR.upper().replace(' ', '_')
            data.add_basic(name=name, nix=nix, attr='value', packets=packets, reshape=reshape)

        data['control_index'] = range(len(control))

        return cls(service_type=packets.service_type,
                   service_subtype=packets.service_subtype,
                   ssid=packets.ssid,
                   control=control,
                   data=data,
                   idb_versions=idb_versions)


Product = ProductFactory(registry=BaseProduct._registry, default_widget_type=DefaultProduct)<|MERGE_RESOLUTION|>--- conflicted
+++ resolved
@@ -450,10 +450,6 @@
 
     @classmethod
     def getLeveL0Packets(cls, levelb):
-        # with ThreadPoolExecutor(max_workers=1) as executor:
-        #     res = [executor.submit(Packet, d) for d in levelb.data['data']]
-        # packets = [r.result() for r in res]
-
         packets = [Packet(d) for d in levelb.data['data']]
 
         idb_versions = defaultdict(SCETimeRange)
@@ -508,7 +504,6 @@
         l1.control.replace_column('parent', [parent] * len(l1.control))
         l1.level = 'L1'
         engineering.raw_to_engineering_product(l1, idbm)
-        l1.level = 'L1'
         return l1
 
 
@@ -539,11 +534,7 @@
         self.type = f'{self.service_name_map[service_type]}'
 
     @classmethod
-<<<<<<< HEAD
     def from_levelb(cls, levelb, parent):
-=======
-    def from_levelb(cls, levelb, parent=''):
->>>>>>> 9a765a33
         packets, idb_versions = GenericProduct.getLeveL0Packets(levelb)
 
         control = Control()
