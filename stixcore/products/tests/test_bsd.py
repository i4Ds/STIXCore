import re
from unittest.mock import patch

import numpy as np
import pytest

from stixcore.data.test import test_data
from stixcore.products.level0 import scienceL0 as sl0
from stixcore.products.level1 import scienceL1 as sl1

testpackets = [(test_data.tmtc.TM_21_6_20_complete, sl0.RawPixelData, sl1.RawPixelData,
                'xray-rpd', '0640971848f00000', '0640971950f00000', 6),
               (test_data.tmtc.TM_21_6_21, sl0.CompressedPixelData, sl1.CompressedPixelData,
                'xray-cpd', '0658880585f52427', '0658880585f58981', 1),
               (test_data.tmtc.TM_21_6_21_complete, sl0.CompressedPixelData,
                sl1.CompressedPixelData, 'xray-cpd', '0640274394f06553', '0640274476f06553', 5),
               (test_data.tmtc.TM_21_6_24, sl0.Spectrogram, sl1.Spectrogram,
                'xray-spec', '0659402043f39320', '0659402958f32767', 54),
               (test_data.tmtc.TM_21_6_23_complete, sl0.Visibility, sl1.Visibility,
                'xray-vis', '0642038387f06553', '0642038403f32767', 5),
               (test_data.tmtc.TM_21_6_42_complete, sl0.Aspect, sl1.Aspect,
                'aspect-burst', '0645932472f05485', '0645933132f52624', 2105)]


@patch('stixcore.products.levelb.binary.LevelB')
@pytest.mark.parametrize('packets', testpackets, ids=[f[0].name.split('.')[0] for f in testpackets])
def test_xray(levelb, packets):
    hex_file, cl_l0, cl_l1, name, beg, end, size = packets
    with hex_file.open('r') as file:
        hex = file.readlines()

    levelb.data.__getitem__.return_value = [re.sub(r"\s+", "", h) for h in hex]
<<<<<<< HEAD
    levelb.control = {'raw_file': 'raw.xml', 'packet': np.array([0, 1, 3])}
=======
    levelb.control = {'raw_file': 'raw.xml', 'packet': np.array([[0, 1, 2, 3]])}
>>>>>>> 9a765a33
    xray_L0 = cl_l0.from_levelb(levelb, parent='parent.fits')

    assert xray_L0.level == 'L0'
    assert xray_L0.name == name
    # TODO enable time tests again
    # assert str(xray_L0.obs_beg) == beg
    # assert str(xray_L0.obs_end) == end
    assert len(xray_L0.data) == size

    xray_L1 = cl_l1.from_level0(xray_L0, parent='parent.l0.fits')
    assert xray_L1.level == 'L1'
    assert xray_L1.name == name
    assert len(xray_L1.data) == size<|MERGE_RESOLUTION|>--- conflicted
+++ resolved
@@ -30,11 +30,7 @@
         hex = file.readlines()
 
     levelb.data.__getitem__.return_value = [re.sub(r"\s+", "", h) for h in hex]
-<<<<<<< HEAD
-    levelb.control = {'raw_file': 'raw.xml', 'packet': np.array([0, 1, 3])}
-=======
     levelb.control = {'raw_file': 'raw.xml', 'packet': np.array([[0, 1, 2, 3]])}
->>>>>>> 9a765a33
     xray_L0 = cl_l0.from_levelb(levelb, parent='parent.fits')
 
     assert xray_L0.level == 'L0'
