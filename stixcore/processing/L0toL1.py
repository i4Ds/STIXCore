import logging
from time import perf_counter
from pathlib import Path

from sunpy.util.datatype_factory_base import NoMatchError

from stixcore.io.fits.processors import FitsL1Processor
from stixcore.products import Product
from stixcore.util.logging import get_logger

logger = get_logger(__name__, level=logging.DEBUG)


class Level1:
    def __init__(self, source_dir, output_dir):
        self.source_dir = Path(source_dir)
        self.output_dir = Path(output_dir)
        self.level0_files = sorted(list(self.source_dir.rglob('*.fits')))[-10:]
        self.processor = FitsL1Processor(self.output_dir)

    def process_fits_files(self):
        all_files = []
        for file in self.level0_files:
            l0 = Product(file)
            try:
                tmp = Product._check_registered_widget(level='L1', service_type=l0.service_type,
                                                       service_subtype=l0.service_subtype,
                                                       ssid=l0.ssid, data=None, control=None)
                l1 = tmp.from_level0(l0)
                files = self.processor.write_fits(l1)
                all_files.extend(files)
            except NoMatchError:
                logger.debug('No match for product %s', l0)
            except Exception as e:
                logger.error('Error processing file %s', file)
<<<<<<< HEAD
                logger.error(e)

=======
                # logger.error(e)
                raise e
>>>>>>> 8468a3ce
        return all_files


if __name__ == '__main__':
    tstart = perf_counter()

<<<<<<< HEAD
    fits_path = Path('/home/shane/fits_new/L0/21/6/31')
    bd = Path('/home/shane/fits_new/')
=======
    fits_path = Path('/home/shane/fits_210617/L0/3/25/2')
    bd = Path('/home/shane/fits_210617')
>>>>>>> 8468a3ce

    l1processor = Level1(fits_path, bd)
    all_files = l1processor.process_fits_files()
    logger.info(all_files)
    tend = perf_counter()
    logger.info('Time taken %f', tend-tstart)<|MERGE_RESOLUTION|>--- conflicted
+++ resolved
@@ -33,26 +33,16 @@
                 logger.debug('No match for product %s', l0)
             except Exception as e:
                 logger.error('Error processing file %s', file)
-<<<<<<< HEAD
-                logger.error(e)
-
-=======
                 # logger.error(e)
                 raise e
->>>>>>> 8468a3ce
         return all_files
 
 
 if __name__ == '__main__':
     tstart = perf_counter()
 
-<<<<<<< HEAD
-    fits_path = Path('/home/shane/fits_new/L0/21/6/31')
-    bd = Path('/home/shane/fits_new/')
-=======
     fits_path = Path('/home/shane/fits_210617/L0/3/25/2')
     bd = Path('/home/shane/fits_210617')
->>>>>>> 8468a3ce
 
     l1processor = Level1(fits_path, bd)
     all_files = l1processor.process_fits_files()
