--- conflicted
+++ resolved
@@ -143,15 +143,6 @@
 
         headers = FitsProcessor.generate_common_header(filename, product) + (
             # Name, Value, Comment
-<<<<<<< HEAD
-            ('OBT_BEG', str(product.obt_beg), 'Start of acquisition time in OBT'),
-            ('OBT_END', str(product.obt_end), 'End of acquisition time in OBT'),
-            ('TIMESYS', 'OBT', 'System used for time keywords'),
-            ('LEVEL', 'LB', 'Processing level of the data'),
-            ('DATE_OBS', str(product.obt_beg), 'Start of acquisition time in OBT'),
-            ('DATE_BEG', str(product.obt_avg), 'Start of acquisition time in OBT'),
-            ('DATE_END', str(product.obt_end), 'End of acquisition time in OBT')
-=======
             ('OBT_BEG', product.obt_beg.to_string(), 'Start of acquisition time in OBT'),
             ('OBT_END', product.obt_end.to_string(), 'End of acquisition time in OBT'),
             ('TIMESYS', 'OBT', 'System used for time keywords'),
@@ -159,7 +150,6 @@
             ('DATE_OBS', product.obt_beg.to_string(), 'Start of acquisition time in OBT'),
             ('DATE_BEG', product.obt_beg.to_string(), 'Start of acquisition time in OBT'),
             ('DATE_END', product.obt_end.to_string(), 'End of acquisition time in OBT')
->>>>>>> 8468a3ce
         )
         return headers
 
@@ -402,11 +392,7 @@
 
         date_range = f'{product.utc_timerange.start.strftime("%Y%m%dT%H%M%S")}_' +\
                      f'{product.utc_timerange.end.strftime("%Y%m%dT%H%M%S")}'
-<<<<<<< HEAD
-        if product.type == 'ql' or product.name == 'burst-aspect':
-=======
         if product.type in ['ql', 'hk'] or product.name == 'burst-aspect':
->>>>>>> 8468a3ce
             date_range = product.utc_timerange.center.strftime("%Y%m%d")
 
         return FitsProcessor.generate_filename(product, version=version, date_range=date_range,
@@ -475,20 +461,11 @@
                                   for version, range in product.idb_versions.items()],
                                   names=["version", "obt_start", "obt_end"])
 
-<<<<<<< HEAD
-            # elow, ehigh = prod.get_energies()
-            #
-            # energies = QTable()
-            # energies['channel'] = range(len(elow))
-            # energies['e_low'] = elow * u.keV
-            # energies['e_high'] = ehigh * u.keV
-=======
             elow, ehigh = prod.get_energies()
             energies = QTable()
             energies['channel'] = range(len(elow))
             energies['e_low'] = elow * u.keV
             energies['e_high'] = ehigh * u.keV
->>>>>>> 8468a3ce
 
             # Convert time to be relative to start date
             data['time'] = (data['time'] - prod.scet_timerange.start).as_float()
@@ -514,19 +491,11 @@
             idb_hdu = table_to_hdu(idb_enc)
             idb_hdu.name = 'IDB_VERSIONS'
 
-<<<<<<< HEAD
-            # energy_enc = fits.connect._encode_mixins(energies)
-            # energy_hdu = table_to_hdu(energy_enc)
-            # energy_hdu.name = 'ENERGIES'
-
-            hdul = fits.HDUList([primary_hdu, control_hdu, data_hdu, idb_hdu])  # , energy_hdu])
-=======
             energy_enc = fits.connect._encode_mixins(energies)
             energy_hdu = table_to_hdu(energy_enc)
             energy_hdu.name = 'ENERGIES'
 
             hdul = fits.HDUList([primary_hdu, control_hdu, data_hdu, idb_hdu, energy_hdu])
->>>>>>> 8468a3ce
 
             filetowrite = path / filename
             logger.debug(f'Writing fits file to {filetowrite}')
