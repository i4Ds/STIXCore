"""
.
"""

from collections import defaultdict

import numpy as np

import astropy.units as u

from stixcore.processing.engineering import raw_to_engineering_product
from stixcore.products.level0.quicklook import QLProduct as QLProductL0
from stixcore.time import SCETimeRange
from stixcore.tmtc.packets import GenericPacket
from stixcore.util.logging import get_logger

__all__ = ['QLProduct', 'LightCurve']

logger = get_logger(__name__)


class QLProduct(QLProductL0):
    def __init__(self, service_type, service_subtype, ssid, data, control,
                 idb_versions=defaultdict(SCETimeRange), **kwargs):
        super().__init__(service_type=service_type, service_subtype=service_subtype, ssid=ssid,
                         control=control, data=data, idb_versions=idb_versions, **kwargs)

    @property
    def utc_timerange(self):
        return self.scet_timerange.to_timerange()

    @classmethod
    def from_level0(cls, l0product, idbm=GenericPacket.idb_manager):
        l1 = cls(service_type=l0product.service_type,
                 service_subtype=l0product.service_subtype,
                 ssid=l0product.ssid,
                 control=l0product.control,
                 data=l0product.data,
                 idb_versions=l0product.idb_versions,
                 scet_timerange=l0product.scet_timerange)

        raw_to_engineering_product(l1, idbm)

        return l1

    def to_days(self):

        utc_timerange = self.scet_timerange.to_timerange()

        for day in utc_timerange.get_dates():
            ds = day
            de = day + 1 * u.day
            utc_times = self.data['time'].to_time()
            i = np.where((utc_times >= ds) & (utc_times < de))

            if len(i[0]) > 0:
                scet_timerange = SCETimeRange(start=self.data['time'][i[0]]
                                              - self.data['timedel'][i[0]]/2,
                                              end=self.data['time'][i[-1]]
                                              + self.data['timedel'][i[-1]]/2)

                data = self.data[i]
                control_indices = np.unique(data['control_index'])
                control = self.control[np.isin(self.control['index'], control_indices)]
                control_index_min = control_indices.min()

                data['control_index'] = data['control_index'] - control_index_min
                control['index'] = control['index'] - control_index_min
                yield type(self)(service_type=self.service_type,
                                 service_subtype=self.service_subtype, ssid=self.ssid,
                                 control=control, data=data, idb_versions=self.idb_versions,
                                 scet_timerange=scet_timerange)

    def __repr__(self):
        return f'{self.__class__.__name__}, {self.level}\n' \
               f'{self.scet_timerange}\n ' \
               f'{len(self.control)}, {len(self.data)}'


class LightCurve(QLProduct):
    """
    Quick Look Light Curve data product.
    """
    def __init__(self, *, service_type, service_subtype, ssid, control, data,
                 idb_versions=defaultdict(SCETimeRange), **kwargs):
        super().__init__(service_type=service_type, service_subtype=service_subtype, ssid=ssid,
                         control=control, data=data, idb_versions=idb_versions, **kwargs)

        self.name = 'lightcurve'
<<<<<<< HEAD
        self.level = 'L1'

    # @classmethod
    # def from_level0(cls, level0):
    #
    #     # delta_times = level0.data['time'] - level0.obs_beg.as_float()
    #     # level0.data['time'] = Time(level0.obs_beg.to_datetime()) + delta_times
    #     return cls(service_type=level0.service_type, service_subtype=level0.service_subtype,
    #                ssid=level0.ssid, control=level0.control, data=level0.data,
    #                idb_versions=level0.idb_versions, scet_timerange=level0.scet_timerange)

    @classmethod
    def is_datasource_for(cls,  *, service_type, service_subtype, ssid, **kwargs):
        return (kwargs['level'] == 'L1' and service_type == 21
                and service_subtype == 6 and ssid == 30)


class Background(QLProduct):
    """
    Quick Look Light Curve data product.
    """
    def __init__(self, *, service_type, service_subtype, ssid, control, data,
                 idb_versions=defaultdict(SCETimeRange), **kwargs):
        super().__init__(service_type=service_type, service_subtype=service_subtype, ssid=ssid,
                         control=control, data=data, idb_versions=idb_versions, **kwargs)

        self.name = 'background'
        self.level = 'L1'

    @classmethod
    def is_datasource_for(cls,  *, service_type, service_subtype, ssid, **kwargs):
        return (kwargs['level'] == 'L1' and service_type == 21
                and service_subtype == 6 and ssid == 31)


class Specta(QLProduct):
    """
    Quick Look Light Curve data product.
    """
    def __init__(self, *, service_type, service_subtype, ssid, control, data,
                 idb_versions=defaultdict(SCETimeRange), **kwargs):
        super().__init__(service_type=service_type, service_subtype=service_subtype, ssid=ssid,
                         control=control, data=data, idb_versions=idb_versions, **kwargs)

        self.name = 'spectra'
=======
>>>>>>> 8468a3ce
        self.level = 'L1'

    # @classmethod
    # def from_level0(cls, level0):
    #
    #     # delta_times = level0.data['time'] - level0.obs_beg.as_float()
    #     # level0.data['time'] = Time(level0.obs_beg.to_datetime()) + delta_times
    #     return cls(service_type=level0.service_type, service_subtype=level0.service_subtype,
    #                ssid=level0.ssid, control=level0.control, data=level0.data,
    #                idb_versions=level0.idb_versions, scet_timerange=level0.scet_timerange)

    @classmethod
    def is_datasource_for(cls,  *, service_type, service_subtype, ssid, **kwargs):
        return (kwargs['level'] == 'L1' and service_type == 21
                and service_subtype == 6 and ssid == 30)


class Background(QLProduct):
    """
    Quick Look Light Curve data product.
    """
    def __init__(self, *, service_type, service_subtype, ssid, control, data,
                 idb_versions=defaultdict(SCETimeRange), **kwargs):
        super().__init__(service_type=service_type, service_subtype=service_subtype, ssid=ssid,
                         control=control, data=data, idb_versions=idb_versions, **kwargs)

        self.name = 'background'
        self.level = 'L1'

    @classmethod
    def is_datasource_for(cls,  *, service_type, service_subtype, ssid, **kwargs):
        return (kwargs['level'] == 'L1' and service_type == 21
                and service_subtype == 6 and ssid == 31)


class Spectra(QLProduct):
    """
    Quick Look Light Curve data product.
    """
    def __init__(self, *, service_type, service_subtype, ssid, control, data,
                 idb_versions=defaultdict(SCETimeRange), **kwargs):
        super().__init__(service_type=service_type, service_subtype=service_subtype, ssid=ssid,
                         control=control, data=data, idb_versions=idb_versions, **kwargs)

        self.name = 'spectra'
        self.level = 'L1'

    @classmethod
    def is_datasource_for(cls,  *, service_type, service_subtype, ssid, **kwargs):
        return (kwargs['level'] == 'L1' and service_type == 21
                and service_subtype == 6 and ssid == 32)


class Variance(QLProduct):
    """
    Quick Look Light Curve data product.
    """
    def __init__(self, *, service_type, service_subtype, ssid, control, data,
                 idb_versions=defaultdict(SCETimeRange), **kwargs):
        super().__init__(service_type=service_type, service_subtype=service_subtype, ssid=ssid,
                         control=control, data=data, idb_versions=idb_versions, **kwargs)

        self.name = 'variance'
        self.level = 'L1'

    @classmethod
    def is_datasource_for(cls,  *, service_type, service_subtype, ssid, **kwargs):
        return (kwargs['level'] == 'L1' and service_type == 21
                and service_subtype == 6 and ssid == 33)


class FlareFlag(QLProduct):
    """
    Quick Look Light Curve data product.
    """
    def __init__(self, *, service_type, service_subtype, ssid, control, data,
                 idb_versions=defaultdict(SCETimeRange), **kwargs):
        super().__init__(service_type=service_type, service_subtype=service_subtype, ssid=ssid,
                         control=control, data=data, idb_versions=idb_versions, **kwargs)

        self.name = 'flareflag'
        self.level = 'L1'

    @classmethod
    def is_datasource_for(cls,  *, service_type, service_subtype, ssid, **kwargs):
        return (kwargs['level'] == 'L1' and service_type == 21
<<<<<<< HEAD
                and service_subtype == 6 and ssid == 32)


class Variance(QLProduct):
    """
    Quick Look Light Curve data product.
    """
    def __init__(self, *, service_type, service_subtype, ssid, control, data,
                 idb_versions=defaultdict(SCETimeRange), **kwargs):
        super().__init__(service_type=service_type, service_subtype=service_subtype, ssid=ssid,
                         control=control, data=data, idb_versions=idb_versions, **kwargs)

        self.name = 'variance'
        self.level = 'L1'

    @classmethod
    def is_datasource_for(cls,  *, service_type, service_subtype, ssid, **kwargs):
        return (kwargs['level'] == 'L1' and service_type == 21
                and service_subtype == 6 and ssid == 33)


class FlareFlag(QLProduct):
    """
    Quick Look Light Curve data product.
    """
    def __init__(self, *, service_type, service_subtype, ssid, control, data,
                 idb_versions=defaultdict(SCETimeRange), **kwargs):
        super().__init__(service_type=service_type, service_subtype=service_subtype, ssid=ssid,
                         control=control, data=data, idb_versions=idb_versions, **kwargs)

        self.name = 'flareflag'
        self.level = 'L1'

    @classmethod
    def is_datasource_for(cls,  *, service_type, service_subtype, ssid, **kwargs):
        return (kwargs['level'] == 'L1' and service_type == 21
=======
>>>>>>> 8468a3ce
                and service_subtype == 6 and ssid == 34)


class EnergyCalibration(QLProduct):
    """
    Quick Look Light Curve data product.
    """
    def __init__(self, *, service_type, service_subtype, ssid, control, data,
                 idb_versions=defaultdict(SCETimeRange), **kwargs):
        super().__init__(service_type=service_type, service_subtype=service_subtype, ssid=ssid,
                         control=control, data=data, idb_versions=idb_versions, **kwargs)

        self.name = 'energy'
        self.level = 'L1'
        self.type = 'cal'

    @classmethod
    def is_datasource_for(cls,  *, service_type, service_subtype, ssid, **kwargs):
        return (kwargs['level'] == 'L1' and service_type == 21
                and service_subtype == 6 and ssid == 41)


class TMStatusFlareList(QLProduct):
    """
    Quick Look Light Curve data product.
    """
    def __init__(self, *, service_type, service_subtype, ssid, control, data,
                 idb_versions=defaultdict(SCETimeRange), **kwargs):
        super().__init__(service_type=service_type, service_subtype=service_subtype, ssid=ssid,
                         control=control, data=data, idb_versions=idb_versions, **kwargs)

        self.name = 'ql-tmstatusflarelist'
        self.level = 'L1'

    @classmethod
    def is_datasource_for(cls,  *, service_type, service_subtype, ssid, **kwargs):
        return (kwargs['level'] == 'L1' and service_type == 21
                and service_subtype == 6 and ssid == 43)<|MERGE_RESOLUTION|>--- conflicted
+++ resolved
@@ -87,7 +87,6 @@
                          control=control, data=data, idb_versions=idb_versions, **kwargs)
 
         self.name = 'lightcurve'
-<<<<<<< HEAD
         self.level = 'L1'
 
     # @classmethod
@@ -123,7 +122,7 @@
                 and service_subtype == 6 and ssid == 31)
 
 
-class Specta(QLProduct):
+class Spectra(QLProduct):
     """
     Quick Look Light Curve data product.
     """
@@ -133,53 +132,6 @@
                          control=control, data=data, idb_versions=idb_versions, **kwargs)
 
         self.name = 'spectra'
-=======
->>>>>>> 8468a3ce
-        self.level = 'L1'
-
-    # @classmethod
-    # def from_level0(cls, level0):
-    #
-    #     # delta_times = level0.data['time'] - level0.obs_beg.as_float()
-    #     # level0.data['time'] = Time(level0.obs_beg.to_datetime()) + delta_times
-    #     return cls(service_type=level0.service_type, service_subtype=level0.service_subtype,
-    #                ssid=level0.ssid, control=level0.control, data=level0.data,
-    #                idb_versions=level0.idb_versions, scet_timerange=level0.scet_timerange)
-
-    @classmethod
-    def is_datasource_for(cls,  *, service_type, service_subtype, ssid, **kwargs):
-        return (kwargs['level'] == 'L1' and service_type == 21
-                and service_subtype == 6 and ssid == 30)
-
-
-class Background(QLProduct):
-    """
-    Quick Look Light Curve data product.
-    """
-    def __init__(self, *, service_type, service_subtype, ssid, control, data,
-                 idb_versions=defaultdict(SCETimeRange), **kwargs):
-        super().__init__(service_type=service_type, service_subtype=service_subtype, ssid=ssid,
-                         control=control, data=data, idb_versions=idb_versions, **kwargs)
-
-        self.name = 'background'
-        self.level = 'L1'
-
-    @classmethod
-    def is_datasource_for(cls,  *, service_type, service_subtype, ssid, **kwargs):
-        return (kwargs['level'] == 'L1' and service_type == 21
-                and service_subtype == 6 and ssid == 31)
-
-
-class Spectra(QLProduct):
-    """
-    Quick Look Light Curve data product.
-    """
-    def __init__(self, *, service_type, service_subtype, ssid, control, data,
-                 idb_versions=defaultdict(SCETimeRange), **kwargs):
-        super().__init__(service_type=service_type, service_subtype=service_subtype, ssid=ssid,
-                         control=control, data=data, idb_versions=idb_versions, **kwargs)
-
-        self.name = 'spectra'
         self.level = 'L1'
 
     @classmethod
@@ -221,45 +173,6 @@
     @classmethod
     def is_datasource_for(cls,  *, service_type, service_subtype, ssid, **kwargs):
         return (kwargs['level'] == 'L1' and service_type == 21
-<<<<<<< HEAD
-                and service_subtype == 6 and ssid == 32)
-
-
-class Variance(QLProduct):
-    """
-    Quick Look Light Curve data product.
-    """
-    def __init__(self, *, service_type, service_subtype, ssid, control, data,
-                 idb_versions=defaultdict(SCETimeRange), **kwargs):
-        super().__init__(service_type=service_type, service_subtype=service_subtype, ssid=ssid,
-                         control=control, data=data, idb_versions=idb_versions, **kwargs)
-
-        self.name = 'variance'
-        self.level = 'L1'
-
-    @classmethod
-    def is_datasource_for(cls,  *, service_type, service_subtype, ssid, **kwargs):
-        return (kwargs['level'] == 'L1' and service_type == 21
-                and service_subtype == 6 and ssid == 33)
-
-
-class FlareFlag(QLProduct):
-    """
-    Quick Look Light Curve data product.
-    """
-    def __init__(self, *, service_type, service_subtype, ssid, control, data,
-                 idb_versions=defaultdict(SCETimeRange), **kwargs):
-        super().__init__(service_type=service_type, service_subtype=service_subtype, ssid=ssid,
-                         control=control, data=data, idb_versions=idb_versions, **kwargs)
-
-        self.name = 'flareflag'
-        self.level = 'L1'
-
-    @classmethod
-    def is_datasource_for(cls,  *, service_type, service_subtype, ssid, **kwargs):
-        return (kwargs['level'] == 'L1' and service_type == 21
-=======
->>>>>>> 8468a3ce
                 and service_subtype == 6 and ssid == 34)
 
 
