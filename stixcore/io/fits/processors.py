--- conflicted
+++ resolved
@@ -498,15 +498,12 @@
             primary_header = self.generate_primary_header(filename, prod, version=version)
             primary_hdu = fits.PrimaryHDU()
             primary_hdu.header.update(primary_header)
-<<<<<<< HEAD
 
             # Add comment and history
             [primary_hdu.header.add_comment(com) for com in prod.comment]
             [primary_hdu.header.add_history(com) for com in prod.history]
-            primary_hdu.header.update({'HISTORY': 'Processed by STIX'})
-=======
             primary_hdu.header.update({'HISTORY': 'Processed by STIXCore L0'})
->>>>>>> c247e774
+
 
             # Convert time to be relative to start date
             # it is important that the change to the relative time is done after the header is
@@ -793,15 +790,12 @@
             primary_hdu.header.update(primary_header)
             primary_hdu.header.update(header_override)
             primary_hdu.header.update(product.get_additional_header_keywords())
-<<<<<<< HEAD
 
             # Add comment and history
             [primary_hdu.header.add_comment(com) for com in prod.comment]
             [primary_hdu.header.add_history(com) for com in prod.history]
-            primary_hdu.header.update({'HISTORY': 'Processed by STIX L2'})
-=======
             primary_hdu.header.update({'HISTORY': 'Processed by STIXCore L1'})
->>>>>>> c247e774
+
 
             # Convert time to be relative to start date
             # it is important that the change to the relative time is done after the header is
