import io
import re
import glob
from pathlib import Path
from binascii import unhexlify
from unittest.mock import patch

import numpy as np
import pytest

from astropy.io.fits.diff import FITSDiff

from stixcore.config.config import CONFIG
from stixcore.data.test import test_data
<<<<<<< HEAD
from stixcore.ephemeris.manager import Spice
from stixcore.ephemeris.manager import SpiceKernelManager
=======
from stixcore.ephemeris.manager import Spice, SpiceKernelManager
>>>>>>> 5b6283a0
from stixcore.idb.idb import IDBPolynomialCalibration
from stixcore.idb.manager import IDBManager
from stixcore.io.soc.manager import SOCManager, SOCPacketFile
from stixcore.processing.L0toL1 import Level1
from stixcore.processing.L1toL2 import Level2
from stixcore.processing.LBtoL0 import Level0
from stixcore.processing.TMTCtoLB import process_tmtc_to_levelbinary
from stixcore.products.level0.quicklookL0 import LightCurve
from stixcore.products.product import Product
from stixcore.soop.manager import SOOPManager
from stixcore.tmtc.packets import TMTC, GenericTMPacket
from stixcore.soop.manager import SOOPManager
from stixcore.util.logging import get_logger

logger = get_logger(__name__)


@pytest.fixture
def soc_manager():
    return SOCManager(Path(__file__).parent.parent.parent / 'data' / 'test' / 'io' / 'soc')


@pytest.fixture
def spicekernelmanager():
    return SpiceKernelManager(test_data.ephemeris.KERNELS_DIR)


@pytest.fixture
def idb():
    return IDBManager(test_data.idb.DIR).get_idb("2.26.34")


@pytest.fixture
def out_dir(tmp_path):
    return tmp_path


@pytest.fixture
def packet():
    data = '0da4c0090066100319000000000000000212000000000000000000000000000000000000000000000000000000000000000000000000000000000000000000000000b788014000000000ffffffff000000000000000000000000000000000000000000000000000000001f114cffffff' # noqa:
    packet = GenericTMPacket('0x' + data)
    return packet


@pytest.mark.skip(reason="will be replaces with end2end test soon")
def test_level_b(soc_manager, out_dir):
    files_to_process = list(soc_manager.get_files(TMTC.TM))
    res = process_tmtc_to_levelbinary(files_to_process=files_to_process[0:1], archive_path=out_dir)
    assert len(res) == 1
    fits = res.pop()
    diff = FITSDiff(test_data.products.DIR / fits.name, fits,
                    ignore_keywords=['CHECKSUM', 'DATASUM', 'DATE', 'VERS_SW'])
    if not diff.identical:
        print(diff.report())
    assert diff.identical


@pytest.mark.skip(reason="will be replaces with end2end test soon")
def test_level_0(out_dir):
    lb = test_data.products.LB_21_6_30_fits
    l0 = Level0(out_dir / 'LB', out_dir)
    res = l0.process_fits_files(files=[lb])
    assert len(res) == 2
    for fits in res:
        diff = FITSDiff(test_data.products.DIR / fits.name, fits,
                        ignore_keywords=['CHECKSUM', 'DATASUM', 'DATE', 'VERS_SW'])
        if not diff.identical:
            print(diff.report())
        assert diff.identical


@pytest.mark.skip(reason="will be replaces with end2end test soon")
def test_level_1(out_dir):
    SOOPManager.instance = SOOPManager(Path(__file__).parent.parent.parent
                                       / 'data' / 'test' / 'soop')

    l0 = test_data.products.L0_LightCurve_fits
    l1 = Level1(out_dir / 'LB', out_dir)
    res = l1.process_fits_files(files=l0)
    assert len(res) == 1
    for fits in res:
        diff = FITSDiff(test_data.products.DIR / fits.name, fits,
                        ignore_keywords=['CHECKSUM', 'DATASUM', 'DATE', 'VERS_SW'])
        if not diff.identical:
            print(diff.report())
        assert diff.identical


@pytest.mark.skip(reason="needs proper spize pointing kernels")
def test_level_2(out_dir, spicekernelmanager):
    SOOPManager.instance = SOOPManager(Path(__file__).parent.parent.parent
                                       / 'data' / 'test' / 'soop')

    idlfiles = 4 if CONFIG.getboolean("IDLBridge", "enabled", fallback=False) else 0

    l1 = test_data.products.L1_fits
    l2 = Level2(out_dir / 'L1', out_dir)
    res = l2.process_fits_files(files=l1)
    assert len(res) == len(test_data.products.L1_fits) + idlfiles
    input_names = [f.name for f in l1]
    for ffile in res:
        pl2 = Product(ffile)
        assert pl2.level == 'L2'
        assert pl2.parent[0] in input_names


@pytest.mark.skip(reason="needs proper spize pointing kernels")
def test_level_2_auxiliary(out_dir, spicekernelmanager):
    SOOPManager.instance = SOOPManager(Path(__file__).parent.parent.parent
                                       / 'data' / 'test' / 'soop')
    l1 = [p for p in test_data.products.L1_fits if p.name.startswith('solo_L1_stix-hk-maxi')]

    l2 = Level2(out_dir / 'L1', out_dir)
    res = l2.process_fits_files(files=l1)
    print(res)
    assert len(res) == len(l1) * (2 if CONFIG.getboolean("IDLBridge", "enabled", fallback=False)
                                  else 1)


def test_get_calibration_polynomial(idb):
    poly = idb.get_calibration_polynomial('CIX00036TM')
    assert isinstance(poly, IDBPolynomialCalibration)
    assert poly(1) == poly.A[1]
    assert poly.valid is True

    assert (poly(np.array([1, 2, 3])) == np.array([poly.A[1], poly.A[1] * 2, poly.A[1] * 3])).all()
    assert poly([1, 2, 3]) == [poly.A[1], poly.A[1] * 2, poly.A[1] * 3]


@patch('stixcore.io.soc.manager.SOCPacketFile')
def test_pipeline(socpacketfile, out_dir):

    l0_proc = Level0(out_dir / 'LB', out_dir)
    l1_proc = Level1(out_dir / 'LB', out_dir)

    all = True
    report = dict()

    exclude = ['__doc__', 'TM_DIR', 'XML_TM',
               # the following TMs have invalid times: year 2086
               'TM_1_2_48000', 'TM_236_19', 'TM_237_12',
               'TM_239_14', 'TM_5_4_54304', 'TM_6_6_53250']
    # singletest = ['TM_21_6_42_complete']

    for pid, fkey in enumerate([k for k in test_data.tmtc.__dict__.keys()
                                if ((k not in exclude)
                                    and not (k.startswith('TM_21_6_')
                                             and not k.endswith('_complete')))]):
        # for pid, fkey in enumerate([k for k in test_data.tmtc.__dict__.keys()
        #                            if k in singletest]):
        hex_file = test_data.tmtc.__dict__[fkey]

        try:
            with hex_file.open('r') as file:
                hex = file.readlines()

            socpacketfile.get_packet_binaries.return_value = list(
                [(pid*1000 + i, unhexlify(re.sub(r"\s+", "", h))) for i, h in enumerate(hex)])
            socpacketfile.file = hex_file

            lb_files = process_tmtc_to_levelbinary([socpacketfile], archive_path=out_dir)
            assert len(lb_files) > 0

            l0_files = l0_proc.process_fits_files(files=lb_files)
            assert len(l0_files) > 0

            l1_files = l1_proc.process_fits_files(files=l0_files)
            assert len(l1_files) > 0

            print(f"OK {fkey}: {l1_files}")
        except Exception as e:
            report[fkey] = e
            all = False

    if not all:
        for key, error in report.items():
            logger.error(f"Error while processing TM file: {key}")
            logger.error(error)
        raise ValueError("Pipline Test went wrong")


def test_export_single(packet):
    p = packet.export(descr=True)
    assert isinstance(p, dict)
    assert p['spice_kernel'] == Spice.instance.meta_kernel_path.name


def test_export_all():
    lb = Product(test_data.products.LB_21_6_30_fits)
    l0 = LightCurve.from_levelb(lb, parent="raw.xml")

    assert hasattr(l0, "packets")
    assert len(l0.packets.packets) > 0
    for packet in l0.packets.packets:
        p = packet.export(descr=True)
        assert isinstance(p, dict)
        assert p['spice_kernel'] == Spice.instance.meta_kernel_path.name


def test_print(packet):
    ms = io.StringIO()
    packet.print(descr=True, stream=ms)
    ms.seek(0)
    assert len(ms.read()) > 100


<<<<<<< HEAD
def test_single_vs_batch(out_dir):
    CONTINUE_ON_ERROR = CONFIG.getboolean('Logging', 'stop_on_error', fallback=False)
    try:
        CONFIG.set('Logging', 'stop_on_error', str(False))

        tm_files = test_data.tmtc.XML_TM

        tm_files = [SOCPacketFile(f) for f in tm_files]

        # run all as batch
        oud_batch = out_dir / "batch"
        l0_proc_b = Level0(oud_batch, oud_batch)
        l1_proc_b = Level1(oud_batch, oud_batch)
        lb_files_b = process_tmtc_to_levelbinary(tm_files, archive_path=oud_batch)
        l0_files_b = l0_proc_b.process_fits_files(files=lb_files_b)
        l1_files_b = l1_proc_b.process_fits_files(files=l0_files_b)

        files_b = list(lb_files_b)
        files_b.extend(l0_files_b)
        files_b.extend(l1_files_b)
        files_b = sorted(list(set(files_b)), key=lambda f: f.name)

        # run step by step
        oud_single = out_dir / "single"
        l0_proc_s = Level0(oud_single, oud_single)
        l1_proc_s = Level1(oud_single, oud_single)

        files_s = []

        for tm_file in tm_files:
            tmfile = [tm_file]
            lb_files_s = process_tmtc_to_levelbinary(tmfile, archive_path=oud_single)
            l0_files_s = l0_proc_s.process_fits_files(files=lb_files_s)
            l1_files_s = l1_proc_s.process_fits_files(files=l0_files_s)
            files_s.extend(lb_files_s)
            files_s.extend(l0_files_s)
            files_s.extend(l1_files_s)

        files_s = sorted(list(set(files_s)), key=lambda f: f.name)

        assert len(files_s) == len(files_b)

        for i, f_b in enumerate(files_b):
            f_s = files_s[i]
            diff = FITSDiff(f_b, f_s, ignore_keywords=['CHECKSUM', 'DATASUM', 'DATE', 'VERS_SW'])
            assert diff.identical
    finally:
        CONFIG.set('Logging', 'stop_on_error', str(CONTINUE_ON_ERROR))


=======
>>>>>>> 5b6283a0
if __name__ == '__main__':
    '''TO BE REMOVED

    currently used to start the AUX processing on an existing L1 fits dir
    '''
    _spm = SpiceKernelManager(Path("/data/stix/spice/kernels/"))
    Spice.instance = Spice(_spm.get_latest_mk())
    print(Spice.instance.meta_kernel_path)

    out_dir_main = Path("/home/nicky/fits_20220510")

    SOOPManager.instance = SOOPManager(Path("/data/stix/SOLSOC/from_soc"))

    l1 = [Path('/home/shane/fits_20220321/L1/2020/06/07/HK/solo_L1_stix-hk-maxi_20200607_V01.fits'),
          Path('/home/shane/fits_20220321/L1/2021/08/26/HK/solo_L1_stix-hk-maxi_20210826_V01.fits'),
          Path('/home/shane/fits_20220321/L1/2021/08/28/HK/solo_L1_stix-hk-maxi_20210828_V01.fits'),
          Path('/home/shane/fits_20220321/L1/2021/09/23/HK/solo_L1_stix-hk-maxi_20210923_V01.fits'),
          Path('/home/shane/fits_20220321/L1/2021/10/09/HK/solo_L1_stix-hk-maxi_20211009_V01.fits')
          ]

    # glob.glob("/home/shane/fits_20220321/L1/2022/01/0*/**/solo_L1_stix-hk-maxi*.fits", recursive=True)]  # noqa
    # glob.glob("/home/shane/fits_20220321/L1/**/solo_L1_stix-hk-maxi*.fits", recursive=True)]

    l1 = [Path(f) for f in
          glob.glob("/home/shane/fits_20220321/L1/**/solo_L1_stix-hk-maxi*.fits", recursive=True)]

    l2 = Level2(out_dir / 'L1', out_dir_main)
    res = l2.process_fits_files(files=l1)

    print("DONE")<|MERGE_RESOLUTION|>--- conflicted
+++ resolved
@@ -12,12 +12,7 @@
 
 from stixcore.config.config import CONFIG
 from stixcore.data.test import test_data
-<<<<<<< HEAD
-from stixcore.ephemeris.manager import Spice
-from stixcore.ephemeris.manager import SpiceKernelManager
-=======
 from stixcore.ephemeris.manager import Spice, SpiceKernelManager
->>>>>>> 5b6283a0
 from stixcore.idb.idb import IDBPolynomialCalibration
 from stixcore.idb.manager import IDBManager
 from stixcore.io.soc.manager import SOCManager, SOCPacketFile
@@ -29,7 +24,6 @@
 from stixcore.products.product import Product
 from stixcore.soop.manager import SOOPManager
 from stixcore.tmtc.packets import TMTC, GenericTMPacket
-from stixcore.soop.manager import SOOPManager
 from stixcore.util.logging import get_logger
 
 logger = get_logger(__name__)
@@ -224,7 +218,6 @@
     assert len(ms.read()) > 100
 
 
-<<<<<<< HEAD
 def test_single_vs_batch(out_dir):
     CONTINUE_ON_ERROR = CONFIG.getboolean('Logging', 'stop_on_error', fallback=False)
     try:
@@ -275,8 +268,6 @@
         CONFIG.set('Logging', 'stop_on_error', str(CONTINUE_ON_ERROR))
 
 
-=======
->>>>>>> 5b6283a0
 if __name__ == '__main__':
     '''TO BE REMOVED
 
