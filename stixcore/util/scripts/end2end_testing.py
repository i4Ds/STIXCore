import os
import sys
import shutil
import logging
from pathlib import Path
from xml.etree import ElementTree as Et
from collections import defaultdict

from stixcore.config.config import CONFIG
from stixcore.data.test import test_data
from stixcore.ephemeris.manager import Spice, SpiceKernelManager
from stixcore.io.soc.manager import SOCManager
from stixcore.processing.L0toL1 import Level1
from stixcore.processing.LBtoL0 import Level0
from stixcore.processing.TMTCtoLB import process_tmtc_to_levelbinary
from stixcore.products.level0.scienceL0 import ScienceProduct
from stixcore.products.product import Product
from stixcore.soop.manager import SOOPManager
from stixcore.tmtc.packets import TMTC

import pytest  # noqa


# import pytest  # noqa
# this is needed to keep a reference to pytest "alive" as isort/flake8 will remove it otherwise
# but this script assumes that the test config is loaded


END_TO_END_TEST_FILES = [
    # L1
    # science
    "L1/2021/06/28/SCI/solo_L1_stix-sci-xray-rpd_20210628T092300-20210628T092500_V01_2106280010-54759.fits", # noqa
    "L1/2021/06/28/SCI/solo_L1_stix-sci-xray-cpd_20210628T231111-20210628T233142_V01_2106280103-60638.fits", # noqa
    "L1/2021/06/28/SCI/solo_L1_stix-sci-xray-scpd_20210628T092300-20210628T092501_V01_2106280005-54719.fits", # noqa
    "L1/2021/06/28/SCI/solo_L1_stix-sci-xray-vis_20210628T092300-20210628T092501_V01_2106280004-54716.fits", # noqa
    "L1/2021/09/13/SCI/solo_L1_stix-sci-aspect-burst_20210913T055758-20210914T095357_V01_0.fits", # noqa
    "L1/2021/06/28/SCI/solo_L1_stix-sci-xray-spec_20210628T230111-20210628T234142_V01_2106280041-54988.fits", # noqa
    # QL
    "L1/2021/06/28/QL/solo_L1_stix-ql-background_20210628_V01.fits",
    "L1/2021/06/28/QL/solo_L1_stix-ql-flareflag_20210628_V01.fits",
    "L1/2021/06/28/QL/solo_L1_stix-ql-lightcurve_20210628_V01.fits",
    "L1/2021/06/28/QL/solo_L1_stix-ql-ql-tmstatusflarelist_20210628_V01.fits",
    "L1/2021/06/28/QL/solo_L1_stix-ql-spectra_20210628_V01.fits",
    "L1/2021/06/28/QL/solo_L1_stix-ql-variance_20210628_V01.fits",
    "L1/2021/06/28/CAL/solo_L1_stix-cal-energy_20210628_V01.fits",
    # HK
    "L1/2021/09/20/HK/solo_L1_stix-hk-mini_20210920_V01.fits",
    "L1/2021/06/28/HK/solo_L1_stix-hk-maxi_20210628_V01.fits"]

remote = ["http://pub099.cs.technik.fhnw.ch/data/fits_test/" + x for x in END_TO_END_TEST_FILES]
# files = ["/home/shane/fits_test/" + x for x in files]
files = [("/data/stix/end2end/fits/" + x, remote[i])
         for i, x in enumerate(END_TO_END_TEST_FILES)]


def _pretty_xml_print(current, parent=None, index=-1, depth=0):
    for i, node in enumerate(current):
        _pretty_xml_print(node, current, i, depth + 1)
    if parent is not None:
        if index == 0:
            parent.text = '\n' + ('\t' * depth)
        else:
            parent[index - 1].tail = '\n' + ('\t' * depth)
        if index == len(parent) - 1:
            current.tail = '\n' + ('\t' * (depth - 1))


def rebuild_end2end(files, *, splits=3,
                    socdir=Path(CONFIG.get("Paths", "tm_archive")),
                    outdir=test_data.products.DIREND2END):
    splitfiles = list(range(0, splits))
    packetid = 0
    rootxml = None

    print(f"rebuild_end2end output dir: {outdir}")

    outdir.mkdir(parents=True, exist_ok=True)

    newroot = [Et.Element('Response') for i in splitfiles]
    newresponse = [Et.SubElement(newroot[i], 'PktRawResponse') for i in splitfiles]

    xmlfiles = defaultdict(set)

    for f, u in files:
        l1_f = Path(f)
        print(f"{l1_f}: {l1_f.exists()}")
        l1_p = Product(l1_f)
        rootdir = l1_f.parent.parent.parent.parent.parent.parent

        for l0_p in l1_p.find_parent_products(rootdir):
            if isinstance(l0_p, ScienceProduct):
                for prow in l0_p.control:
                    xmlfiles[str(prow['raw_file'][0].decode())].update(prow['packet'])
            else:
                parents = l0_p.find_parent_products(rootdir)
                for row in l0_p.control:
                    for p in parents:
                        packet = p.control[p.control['packet'] == row["packet"]]
                        for prow in packet:
                            xmlfiles[prow['raw_file']].add(row["packet"])

    print(f"{xmlfiles.keys()} TM files detected")

    for xmlfile, packet_ids in xmlfiles.items():
        rootxml = Et.parse(socdir / xmlfile).getroot()
        for packet in rootxml.iter('PktRawResponseElement'):
            orig_pid = int(packet.get("packetID"))
            if orig_pid in packet_ids:
                packetid += 1
                rpa = Et.SubElement(newresponse[packetid % splits], "PktRawResponseElement")
                rpa.set("packetID", str(packetid))
                pa = Et.SubElement(rpa, "packet")
                pa.text = list(packet)[0].text

    print(f"{packetid} packets recompiled")

    for i, root in enumerate(newroot):
        with open(outdir / f'Test{i}.PktTmRaw.xml', 'wb') as xmlf:
            _pretty_xml_print(root)
            tree = Et.ElementTree(root)
            tree.write(xmlf, encoding='utf-8')

    fitsdir = outdir / "fits"
    if fitsdir.exists():
        shutil.rmtree(str(fitsdir))
    print(f"saved: xml files {len(newroot)}")

    fitsfiles = end2end_pipeline(outdir, fitsdir)
    for f in fitsfiles:
        print(f)
    return fitsfiles


def end2end_pipeline(indir, fitsdir):
    _spm = SpiceKernelManager(test_data.ephemeris.KERNELS_DIR)
    Spice.instance = Spice(_spm.get_latest_mk())
    print(f"Spice kernel @: {Spice.instance.meta_kernel_path}")

    SOOPManager.instance = SOOPManager(test_data.soop.DIR)

    soc = SOCManager(indir)
    lb_files = process_tmtc_to_levelbinary(soc.get_files(TMTC.TM), archive_path=fitsdir)
    l0_proc = Level0(indir, fitsdir)
    l0_files = l0_proc.process_fits_files(files=lb_files)
    l1_proc = Level1(indir, fitsdir)
    l1_files = l1_proc.process_fits_files(files=l0_files)

    allfiles = list(lb_files)
    allfiles.extend(l0_files)
    allfiles.extend(l1_files)
    return allfiles


if __name__ == '__main__':
    if len(sys.argv) > 2:
        zippath = Path(sys.argv[1])
        datapath = Path(sys.argv[2])

<<<<<<< HEAD
<<<<<<< HEAD
        datapath.mkdir(parents=True, exist_ok=True)

=======
>>>>>>> add logging into same dir
=======
        datapath.mkdir(parents=True, exist_ok=True)

>>>>>>> e1a797f4
        logging.basicConfig(format='%(asctime)s %(message)s', force=True,
                            filename=str(datapath / "processing.log"), filemode="a+")

        rebuild_end2end(files, splits=1, outdir=datapath,
                        socdir=Path("/data/stix/SOLSOC/from_edds/tm/"))

        if zippath.parent.exists() and datapath.exists():
            zipcmd = f"zip -FSrj {str(zippath)} {str(datapath)}"
            print(zipcmd)
            copyout = os.popen(zipcmd).read()
            print(copyout)
            shutil.rmtree(datapath)
            exit()
    print("No zip")<|MERGE_RESOLUTION|>--- conflicted
+++ resolved
@@ -156,16 +156,8 @@
         zippath = Path(sys.argv[1])
         datapath = Path(sys.argv[2])
 
-<<<<<<< HEAD
-<<<<<<< HEAD
         datapath.mkdir(parents=True, exist_ok=True)
 
-=======
->>>>>>> add logging into same dir
-=======
-        datapath.mkdir(parents=True, exist_ok=True)
-
->>>>>>> e1a797f4
         logging.basicConfig(format='%(asctime)s %(message)s', force=True,
                             filename=str(datapath / "processing.log"), filemode="a+")
 
