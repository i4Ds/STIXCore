import logging
import warnings
from time import perf_counter
from pathlib import Path
<<<<<<< HEAD
from concurrent.futures import ProcessPoolExecutor
=======
from itertools import chain
from multiprocessing import Manager
from concurrent.futures import ThreadPoolExecutor
>>>>>>> 9a765a33

from stixcore.config.config import CONFIG
from stixcore.io.fits.processors import FitsLBProcessor
from stixcore.io.soc.manager import SOCManager
from stixcore.products.levelb.binary import LevelB
from stixcore.tmtc.packets import TMTC
from stixcore.util.logging import get_logger

logger = get_logger(__name__, level=logging.DEBUG)


def tmtc_to_l0(tmtc_path, archive_path):
    socm = SOCManager(tmtc_path)
    out_dir = archive_path
    out_dir.mkdir(parents=True, exist_ok=True)
    files_to_process = list(socm.get_files(TMTC.TM))
    return process_tmtc_to_levelbinary(files_to_process, archive_path)


def process_tmtc_to_levelbinary(files_to_process, archive_path=None):
    if archive_path is None:
        archive_path = Path(CONFIG.get('Paths', 'fits_archive'))
    fits_processor = FitsLBProcessor(archive_path)
<<<<<<< HEAD
    all_files = set()
    for tmtc_file in files_to_process:
        logger.info(f'Processing file: {tmtc_file}')
        jobs = []
        with ProcessPoolExecutor() as executor:
            for prod in LevelB.from_tm(tmtc_file):
                if prod:
                    jobs.append(executor.submit(fits_processor.write_fits, prod))

        for job in jobs:
            try:
                new_files = job.result()
                all_files.update(new_files)
            except Exception:
                logger.error('Error processing', exc_info=True)

    return all_files
=======
    jobs = []
    with Manager() as manager:
        open_files = manager.list()
        with ThreadPoolExecutor(max_workers=1) as exec:
            for tmtc_file in files_to_process:
                logger.info(f'Started processing of file: {tmtc_file}')
                # TODO sorting filter etc
                for prod in LevelB.from_tm(tmtc_file):
                    if prod:
                        jobs.append(exec.submit(fits_processor.write_fits, prod, open_files))
                logger.info(f'Finished processing of file: {tmtc_file}')

    unique_files = set()
    files = [r.result() for r in chain(jobs) if r is not None]
    [unique_files.update(set(f)) for f in files if f is not None]
    return unique_files
>>>>>>> 9a765a33


if __name__ == '__main__':
    tstart = perf_counter()
    logger.info('LevelB run')
    warnings.filterwarnings('ignore', module='astropy.io.fits.card')

<<<<<<< HEAD
    tm_path = Path('/Users/shane/Projects/STIX/tm')
    archive_path = Path('/Users/shane/Projects/STIX/fits_test')
=======
    tm_path = Path('/home/shane/tm')
    archive_path = Path('/home/shane/fits_test')
>>>>>>> 9a765a33

    lb_files = tmtc_to_l0(tmtc_path=tm_path, archive_path=archive_path)
    logger.info(lb_files)
    tend = perf_counter()
    logger.info(lb_files)
    logger.info('Time taken %f', tend - tstart)<|MERGE_RESOLUTION|>--- conflicted
+++ resolved
@@ -2,13 +2,7 @@
 import warnings
 from time import perf_counter
 from pathlib import Path
-<<<<<<< HEAD
 from concurrent.futures import ProcessPoolExecutor
-=======
-from itertools import chain
-from multiprocessing import Manager
-from concurrent.futures import ThreadPoolExecutor
->>>>>>> 9a765a33
 
 from stixcore.config.config import CONFIG
 from stixcore.io.fits.processors import FitsLBProcessor
@@ -32,7 +26,6 @@
     if archive_path is None:
         archive_path = Path(CONFIG.get('Paths', 'fits_archive'))
     fits_processor = FitsLBProcessor(archive_path)
-<<<<<<< HEAD
     all_files = set()
     for tmtc_file in files_to_process:
         logger.info(f'Processing file: {tmtc_file}')
@@ -50,24 +43,6 @@
                 logger.error('Error processing', exc_info=True)
 
     return all_files
-=======
-    jobs = []
-    with Manager() as manager:
-        open_files = manager.list()
-        with ThreadPoolExecutor(max_workers=1) as exec:
-            for tmtc_file in files_to_process:
-                logger.info(f'Started processing of file: {tmtc_file}')
-                # TODO sorting filter etc
-                for prod in LevelB.from_tm(tmtc_file):
-                    if prod:
-                        jobs.append(exec.submit(fits_processor.write_fits, prod, open_files))
-                logger.info(f'Finished processing of file: {tmtc_file}')
-
-    unique_files = set()
-    files = [r.result() for r in chain(jobs) if r is not None]
-    [unique_files.update(set(f)) for f in files if f is not None]
-    return unique_files
->>>>>>> 9a765a33
 
 
 if __name__ == '__main__':
@@ -75,13 +50,8 @@
     logger.info('LevelB run')
     warnings.filterwarnings('ignore', module='astropy.io.fits.card')
 
-<<<<<<< HEAD
-    tm_path = Path('/Users/shane/Projects/STIX/tm')
-    archive_path = Path('/Users/shane/Projects/STIX/fits_test')
-=======
     tm_path = Path('/home/shane/tm')
     archive_path = Path('/home/shane/fits_test')
->>>>>>> 9a765a33
 
     lb_files = tmtc_to_l0(tmtc_path=tm_path, archive_path=archive_path)
     logger.info(lb_files)
