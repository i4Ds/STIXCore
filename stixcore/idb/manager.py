import os
import re
import json
import shutil
import logging
import sqlite3
import zipfile
import urllib.request
from pathlib import Path

from stixcore.idb.idb import IDB
from stixcore.time import SCETime
from stixcore.util.logging import get_logger

# thread_lock = threading.Lock()

__all__ = ['IDBManager']

IDB_FILENAME = "idb.sqlite"
IDB_VERSION_PREFIX = "v"
IDB_VERSION_DELIM = "."
IDB_VERSION_HISTORY_FILE = "idbVersionHistory.json"

IDB_FORCE_VERSION_KEY = '__FORCE_VERSION__'

logger = get_logger(__name__, level=logging.DEBUG)


class IDBManager:
    """Manages IDB (definition of TM/TC packet structures) Versions and provides a IDB reader."""

    def __init__(self, data_root, force_version=None):
        """Create the manager for a given data path root.

        Parameters
        ----------
        data_root : `str` | `pathlib.Path`
            Path to the directory with all IDB versions
        force_version : `str` | `pathlib.Path`
            `pathlib.Path`: Path to a directory with a specific IDB version
            `str` : Version Label to a IDB version within the data_root directory
        """
        self.idb_cache = dict()
        self._force_version = None
        self.data_root = data_root
        self.force_version = force_version

    @property
    def force_version(self):
        """Get the forced IDB version.

        Returns
        -------
        `pathlib.Path`
            path to the IDB directory
        """
        return self._force_version

    @force_version.setter
    def force_version(self, value):
        """Set a forced IDB version to be used for all processing.

        Parameters
        ----------
        force_version : `str` or `pathlib.Path`
            `pathlib.Path`: Path to a directory with a specific IDB version
            `str` : Version Label to a IDB version within the data_root directory
        """
        idb = None
        if isinstance(value, str) and self.has_version(value):
            idb = self.get_idb(value)

        if isinstance(value, Path) and value.exists():
            idb = IDB(value)

        if idb:
            if not idb.is_connected():
                idb._connect_database()
            self.idb_cache[IDB_FORCE_VERSION_KEY] = idb
            self._force_version = idb.get_idb_filename()
        else:
            if IDB_FORCE_VERSION_KEY in self.idb_cache:
                del self.idb_cache[IDB_FORCE_VERSION_KEY]
            self._force_version = None

    @property
    def data_root(self):
        """Get the data path root directory.

        Returns
        -------
        `pathlib.Path`
            path of the root directory
        """
        return self._data_root

    @data_root.setter
    def data_root(self, value):
        """Set the data path root.

        Parameters
        ----------
        data_root : `str` or `pathlib.Path`
            Path to the directory with all IDB versions
        """
        path = Path(value)
        if not path.exists():
            raise ValueError(f'path not found: {value}')

        self._data_root = path
        try:
            with open(self._data_root / IDB_VERSION_HISTORY_FILE) as f:
                self.history = json.load(f)
                for item in self.history:
                    item['validityPeriodOBT'][0] = SCETime(
                                                    coarse=item['validityPeriodOBT'][0]['coarse'],
                                                    fine=item['validityPeriodOBT'][0]['fine'])
                    item['validityPeriodOBT'][1] = SCETime(
                                                    coarse=item['validityPeriodOBT'][1]['coarse'],
                                                    fine=item['validityPeriodOBT'][1]['fine'])
                    try:
                        if not self.has_version(item['version']):
                            available = self.download_version(item['version'], force=False)
                            if not available:
                                raise ValueError('was not able to download IDB version '
                                                 f'{item["version"]} into {self._data_root}')

                    except EnvironmentError:
                        pass

        except EnvironmentError:
            raise ValueError(f'No IDB version history found at: '
                             f'{self._data_root / IDB_VERSION_HISTORY_FILE}')

    def find_version(self, obt=None):
        """Find IDB version operational at a given time.

        Parameters
        ----------
        obt : `datetime`, optional
            the time point of the IDB operation, by default None

        Returns
        -------
        `str`
            a version label
        """
        if not obt:
            try:
                return self.history[0]['version']
            except IndexError as e:
                logger.error(str(e))
            return ''
        for item in self.history:
            if item['validityPeriodOBT'][0] < obt <= item['validityPeriodOBT'][1]:
                return item['version']

        logger.error(f"No IDB version found for Time: {obt}")
        return ''

    def compile_version(self, version_label, force=False,
                        url="http://pub099.cs.technik.fhnw.ch/data/idb/"):
        """Download compiles and installs an IDB version of a public available URL.
           Some IDB parameters will be injected to support the raw tw engineering framework.

        Parameters
        ----------
        version_label : `str` or (`int`, `int`, `int`)
            a version definition
        force : `bool`, optional
            set to True to override the local version, by default False
        url : `str`, optional
            public available IDB versions folder, by default
            "http://pub099.cs.technik.fhnw.ch/data/idb/"

        Returns
        -------
        `bool`
            was the download and installation successfully

        Raises
        ------
        ValueError
        """
        if force is False and self.has_version(version_label):
            raise ValueError(f'IDB version {version_label} already available locally. '
                             f'Use force=True if you would like to override')

        if force:
            try:
                Path(self._get_filename_for_version(version_label)).unlink()
            except Exception as e:
                logger.warning(e)

        vlabel = (IDB_VERSION_PREFIX + IDBManager.convert_version_label(version_label))
        vdir = self.data_root / vlabel

        try:
            vdir.mkdir(parents=True, exist_ok=True)
            urllib.request.urlretrieve(url + vlabel + ".raw.zip", vdir / "idb.zip")

            with zipfile.ZipFile(vdir / "idb.zip", 'r') as zip_ref:
                zip_ref.extractall(vdir / "raw")

            IDBManager.convert_mib_2_sqlite(
                in_folder=vdir / "raw" / ("v" +
                                          IDBManager.convert_version_label(version_label)) /
                                         ("STIX-IDB-" +
                                          IDBManager.convert_version_label(version_label)) / "idb",
                out_file=self._get_filename_for_version(version_label),
                version_label=IDBManager.convert_version_label(version_label))

        except Exception as e:
            logger.error(e)
            return False
        finally:
            shutil.rmtree(str(vdir / "raw"))
            (vdir / "idb.zip").unlink()

        return self.has_version(version_label)

    def download_version(self, version_label, force=False,
                         url="http://pub099.cs.technik.fhnw.ch/data/idb/"):
        """Download and installs an IDB version of a public available URL.

        Parameters
        ----------
        version_label : `str` or (`int`, `int`, `int`)
            a version definition
        force : `bool`, optional
            set to True to override the local version, by default False
        url : `str`, optional
            public available IDB versions folder, by default
            "http://pub099.cs.technik.fhnw.ch/data/idb/"

        Returns
        -------
        `bool`
            was the download and installation successfully

        Raises
        ------
        ValueError
        """
        if force is False and self.has_version(version_label):
            logger.warning(f'IDB version {version_label} already available locally. '
                           f'Use force=True if you would like to override')
            return True

        if force:
            try:
                Path(self._get_filename_for_version(version_label)).unlink()
            except Exception as e:
                logger.warning(e)

        vlabel = (IDB_VERSION_PREFIX + IDBManager.convert_version_label(version_label))
        vdir = self.data_root / vlabel
        try:
            vdir.mkdir(parents=True, exist_ok=True)
            urllib.request.urlretrieve(url + vlabel + ".zip", vdir / "idb.zip")

            with zipfile.ZipFile(vdir / "idb.zip", 'r') as zip_ref:
                zip_ref.extractall(vdir)

            shutil.move(vdir / vlabel / "idb.sqlite", vdir / "idb.sqlite")

            (vdir / "idb.zip").unlink()
            shutil.rmtree(str(vdir / vlabel))

        except Exception as e:
            logger.error(e)
            return False

        return self.has_version(version_label)

    @staticmethod
    def convert_mib_2_sqlite(*, in_folder, out_file, version_label):
        """Convert a raw IDB version (set of .dat files) into a SqlLite DB.

        Parameters
        ----------
        in_folder : `Path`
            path to the folder with the IDB raw data files
        out_file : `Path`
            path and filename of the SqlLite DB file to generate
        version_label : `str`
            the version label to be included into the DB
        """
        try:
            file_list = in_folder.glob('*.dat')
            with sqlite3.connect(str(out_file)) as conn:
                cur = conn.cursor()

                # thread_lock.acquire(True)

                create_table = open(Path(os.path.abspath(__file__)).parent
                                    / 'createIdb.sql', 'r').read()
                logger.info('creating database')
                cur.executescript(create_table)

                for fname in file_list:
                    name = fname.stem

                    with open(fname, 'r') as datafile:
                        try:
                            cursor = cur.execute(f"select * from {name} limit 1;")
                        except sqlite3.Error:
                            logger.info(f"Skip import for {name}: is not needed")
                            continue
                        logger.info(f"import data for {name}")
                        names = list(map(lambda x: x[0], cursor.description))
                        num = len(names)
                        for line in datafile:
                            cols = [e.strip() for e in line.split("\t")]
                            cols = [None if c == '' else c for c in cols]
                            # fill tailing NULL values as they might not part of the dat file
                            if num > len(cols):
                                cols.extend(['NULL'] * (num - len(cols)))

                            qmark = ", ".join(["?"] * len(cols))

                            sql = f"insert into {name} values ({qmark})"
                            if num != len(cols):
                                logger.warning(f"Found inconsistent data in idb files: "
                                               f"{names} : {cols}")
                            else:
                                cur.execute(sql, cols)

                update_db = open(Path(os.path.abspath(__file__)).parent
                                 / 'updateIdb.sql', 'r').read()
                logger.info('updating database')
                cur.executescript(update_db)
                cur.execute("insert into IDB (creation_datetime, version) "
                            "values (current_timestamp, ?);", (version_label,))

                # inject custom calibrations

                nextID = 0
                for calibN, in cur.execute("select distinct PCF_CURTX from PCF " +
                                           "where PCF_CURTX not NULL")\
                                  .fetchall():
                    nr = int(re.match(r'([a-z]+)([0-9]+)([a-z]+)', calibN, re.IGNORECASE).group(2))
                    if nr > nextID:
                        nextID = nr
                nextID += 1

                # inject polynomial calibrations

                duration = ("duration", 0, 0.1, 0, 0, 0)
                duration_p1 = ("duration + 0.1", 0.1, 0.1, 0, 0, 0)
                duration_ms = ("duration in ms", 0, 1, 0, 0, 0)
                binary_seconds = ("binary seconds", 0, 1.0 / 65535, 0, 0, 0)

                # TODO take IDB version into account
                for nix, config, unit in [('NIX00269', duration, "s"),
                                          ('NIX00441', duration, "s"),
                                          ('NIX00122', duration, "s"),
                                          ('NIX00405', duration, "s"),
                                          ('NIX00124', duration_ms, "ms"),
                                          ('NIX00404', duration_p1, "s"),
                                          ('NIX00123', binary_seconds, "s")]:
                    count,  = cur.execute("select count(*) from PCF where PCF_NAME = ? " +
                                          "AND PCF_CURTX not NULL", (nix,)).fetchone()
                    if count == 0:
                        pname, nextID = IDB.generate_calibration_name("CIX", nextID)
                        cur.execute('''update PCF set
                                        PCF_CURTX = ?,
                                        PCF_CATEG = 'N',
                                        PCF_UNIT = ?
                                    where PCF_NAME = ?''', (pname, unit, nix))

                        cur.execute('''insert into MCF (MCF_IDENT, MCF_DESCR, MCF_POL1,
                                        MCF_POL2, MCF_POL3, MCF_POL4, MCF_POL5, SDB_IMPORTED)
                                    values
                                        (?,?,?,?,?,?,?, 0)''', ((pname, ) + config))
                        logger.info(f"calibration injection for {nix}: {((pname, ) + config)}")

                    else:
                        logger.info(f"Skip calibration injection for {nix}: allready present")

        finally:
            conn.commit()
            conn.close()
            # thread_lock.release()

    def get_versions(self):
        r"""Get all available versions in the root directory. Does not check for version conflicts.

        Returns
        -------
        `list`
            List of available versions e.g.
            `[{'label': '2.26.34', 'path': 'a\path\v2.26.34', 'version': ['2', '26', '34']}`
        """
        versions = list()

        for root, dirs, files in os.walk(self._data_root):
            for file in files:
                if file == IDB_FILENAME:
                    label = root.split(os.sep)[-1].replace(IDB_VERSION_PREFIX, "")
                    versions.append({'label': label, 'path': root,
                                     'version': label.split(IDB_VERSION_DELIM)})

        return versions

    @staticmethod
    def convert_version_label(version_label):
        """Convert a label or version tuple into a version label.

        Parameters
        ----------
        version_label : `str` or (`int`, `int`, `int`)
            a version definition

        Returns
        -------
        `str`
            a label like '1.2.3'
        """
        if(isinstance(version_label, str)):
            return version_label
        if(isinstance(version_label, (list, tuple))):
            return IDB_VERSION_DELIM.join(map(str, version_label))

    def _get_filename_for_version(self, version_label):
        """Return filename and path for label or version tuple.

        Parameters
        ----------
        version_label : `str` or (`int`, `int`, `int`)
            a version definition (major, minor, patch) or "major.minor.patch"

        Returns
        -------
        `str`
            a filename like 'data/v1.2.3/idb.sqlite'
        """
        folder = IDB_VERSION_PREFIX + IDBManager.convert_version_label(version_label)

        return os.path.join(self._data_root, folder, IDB_FILENAME)

    def has_version(self, version_label):
        """Test if the IDB version is available.

        Parameters
        ----------
        version_label : `str` or (`int`, `int`, `int`)
            a version definition

        Returns
        -------
        `True|False`
            does the IDB exists and matches the version
        """
        if IDBManager.convert_version_label(version_label) in self.idb_cache:
            return True

        file = Path(self._get_filename_for_version(version_label))
        if not file.exists():
            logger.debug("IDB version file not found")
            return False

        idb = IDB(file)
        ver = idb.version
        idb.close()
        if ver != IDBManager.convert_version_label(version_label):
            logger.debug("IDB version missmatch")
        return ver == IDBManager.convert_version_label(version_label)

    def get_idb(self, version_label='2.26.34', obt=None):
        """Get the IDB for the specified version (or the latest available).

        Parameters
        ----------
        version_label : `str` | `(int, int, int)`
            a version definition (major, minor, patch) or "major.minor.patch"
            default to '2.26.34'
        obt : `datetime`, optional
            a date for autodetect the IDB version for operation period

        Returns
        -------
        `~stixcore.idb.idb.IDB`
            reference to a IDB reader
        """

        if self._force_version:
            logger.warning(f"Use Forced IDB version: {self._force_version}")
            return self.idb_cache[IDB_FORCE_VERSION_KEY]

        if isinstance(obt, SCETime):
            obt_version = self.find_version(obt=obt)
            if self.has_version(obt_version):
                version_label = obt_version
            else:
                logger.warning(f"No valid IDB version found for time {obt}"
                               f"Falling back to version {version_label}")

        if self.has_version(version_label):
            if version_label not in self.idb_cache:
                self.idb_cache[version_label] = \
                    IDB(Path(self._get_filename_for_version(version_label)))

            idb = self.idb_cache[version_label]
            if not idb.is_connected():
                idb._connect_database()
            return idb
        raise ValueError(f'Version "{version_label}" not found in: '
                         f'"{self._get_filename_for_version(version_label)}"')


if __name__ == '__main__':
<<<<<<< HEAD
    # idbm = IDBManager("/home/nicky/STIXCore/stixcore/data/idb")
    # idbm.compile_version("2.26.36")

    idbm = IDBManager(Path(__file__).parent.parent / "data/idb")

    idbm.compile_version("2.26.35", force=True)
    idb35 = idbm.get_idb('2.26.35')
    idb35.get_packet_pi1_val_position(21, 6)

    idbm.compile_version("2.26.36", force=True)
    idb36 = idbm.get_idb('2.26.36')
    idb36.get_packet_pi1_val_position(21, 6)

    print(2)
=======
    idbm = IDBManager("/home/nicky/STIXCore/stixcore/data/idb")
    idbm.compile_version("2.26.36")
>>>>>>> 16822bbb
<|MERGE_RESOLUTION|>--- conflicted
+++ resolved
@@ -506,26 +506,4 @@
                 idb._connect_database()
             return idb
         raise ValueError(f'Version "{version_label}" not found in: '
-                         f'"{self._get_filename_for_version(version_label)}"')
-
-
-if __name__ == '__main__':
-<<<<<<< HEAD
-    # idbm = IDBManager("/home/nicky/STIXCore/stixcore/data/idb")
-    # idbm.compile_version("2.26.36")
-
-    idbm = IDBManager(Path(__file__).parent.parent / "data/idb")
-
-    idbm.compile_version("2.26.35", force=True)
-    idb35 = idbm.get_idb('2.26.35')
-    idb35.get_packet_pi1_val_position(21, 6)
-
-    idbm.compile_version("2.26.36", force=True)
-    idb36 = idbm.get_idb('2.26.36')
-    idb36.get_packet_pi1_val_position(21, 6)
-
-    print(2)
-=======
-    idbm = IDBManager("/home/nicky/STIXCore/stixcore/data/idb")
-    idbm.compile_version("2.26.36")
->>>>>>> 16822bbb
+                         f'"{self._get_filename_for_version(version_label)}"')