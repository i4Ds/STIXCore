from pathlib import Path
from itertools import chain

import numpy as np
from sunpy.util.datatype_factory_base import (
    BasicRegistrationFactory,
    MultipleMatchError,
    NoMatchError,
)

import astropy.units as u
from astropy.io import fits
from astropy.table.operations import unique, vstack
from astropy.table.table import QTable
from astropy.time import Time

import stixcore.processing.decompression as decompression
import stixcore.processing.engineering as engineering
from stixcore.time import SCETime, SCETimeDelta, SCETimeRange
from stixcore.tmtc.packet_factory import Packet
from stixcore.tmtc.packets import GenericPacket, PacketSequence

__all__ = ['GenericProduct', 'ProductFactory', 'Product', 'ControlSci',
           'EnergyChannelsMixin', 'read_qtable',
           'Control', 'Data', 'L1Mixin', 'L2Mixin']

from collections import defaultdict

from stixcore.products.common import _get_energies_from_mask, get_min_uint
from stixcore.util.logging import get_logger

logger = get_logger(__name__)

BITS_TO_UINT = {
    8: np.ubyte,
    16: np.uint16,
    32: np.uint32,
    64: np.uint64
}


def read_qtable(file, hdu, hdul=None):
    """
    Read a fits file into a QTable and maintain dtypes of columns with units

    Hack to work around QTable not respecting the dtype in fits file see
    https://github.com/astropy/astropy/issues/12494

    Parameters
    ----------
    file : `str` or `pathlib.Path`
        Fits file
    hdu : `str`
        The name of the extension
    hdul : optional `astropy.io.fits.HDUList`
        The HDU list for the fits file

    Returns
    -------
    `astropy.table.QTable`
        The corrected QTable with correct data types
    """
    qtable = QTable.read(file, hdu)
    if hdul is None:
        hdul = fits.open(file)

    for col in hdul[hdu].data.columns:
        if col.unit:
            logger.debug(f'Unit present dtype correction needed for {col}')
            dtype = col.dtype

            if col.bzero:
                logger.debug(f'Unit present dtype and bzero correction needed for {col}')
                bits = np.log2(col.bzero)
                if bits.is_integer():
                    dtype = BITS_TO_UINT[int(bits+1)]

            if hasattr(dtype, 'subdtype'):
                dtype = dtype.base

            qtable[col.name] = qtable[col.name].astype(dtype)

    return qtable


class AddParametersMixin:
    def add_basic(self, *, name, nix, packets, attr=None, dtype=None, reshape=False):
        value = packets.get_value(nix, attr=attr)
        if reshape is True:
            value = value.reshape(1, -1)
        self[name] = value if dtype is None else value.astype(dtype)
        self.add_meta(name=name, nix=nix, packets=packets, add_curtx=(attr == "value"))

    def add_data(self, name, data_meta):
        data, meta = data_meta
        self[name] = data
        self[name].meta = meta

    def add_meta(self, *, name, nix, packets, add_curtx=False):
        param = packets.get(nix)
        idb_info = param[0].idb_info
        meta = {'NIXS': nix}
        if add_curtx:
            meta['PCF_CURTX'] = idb_info.PCF_CURTX
        self[name].meta = meta


class BaseProduct:
    """
    Base TMProduct that all other product inherit from contains the registry for the factory pattern
    """

    _registry = {}

    def __init_subclass__(cls, **kwargs):
        """__init_subclass__ hook initializes all of the subclasses of a given class.

        So for each subclass, it will call this block of code on import.
        This registers each subclass in a dict that has the `is_datasource_for` attribute.
        This is then passed into the factory so we can register them.
        """
        super().__init_subclass__(**kwargs)
        if hasattr(cls, 'is_datasource_for'):
            cls._registry[cls] = cls.is_datasource_for


class ProductFactory(BasicRegistrationFactory):
    def __call__(self, *args, **kwargs):
        if len(args) == 1 and len(kwargs) == 0:
            if isinstance(args[0], (str, Path)):
                file_path = Path(args[0])
                header = fits.getheader(file_path)

                service_type = int(header.get('stype')) if 'stype' in header else 0
                service_subtype = int(header.get('sstype')) if 'sstype' in header else 0
                parent = header.get('parent').split(';') if 'parent' in header else ''
                raw = header.get('raw_file').split(';') if 'raw_file' in header else ''
                try:
                    ssid = int(header.get('ssid'))
                except (ValueError, TypeError):
                    ssid = None
                level = header.get('Level')
                header.get('TIMESYS')

                hdul = fits.open(file_path)
                control = read_qtable(file_path, hdu='CONTROL', hdul=hdul)

                # Weird issue where time_stamp wasn't a proper table column?
                if 'time_stamp' in control.colnames:
                    ts = control['time_stamp'].value
                    control.remove_column('time_stamp')
                    control['time_stamp'] = ts * u.s

                data = read_qtable(file_path, hdu='DATA', hdul=hdul)

                if level == 'LL01':
                    # TODO remova that hack in favor for a proper header information after
                    # https://github.com/i4Ds/STIXCore/issues/224 is solved
                    if "lightcurve" in args[0]:
                        service_type = 21
                        service_subtype = 6
                        ssid = 30
                    if "flareflag" in args[0]:
                        service_type = 21
                        service_subtype = 6
                        ssid = 34

                if level not in ['LB', 'LL01']:
                    data['timedel'] = SCETimeDelta(data['timedel'])
                    offset = SCETime.from_float(header['OBT_BEG']*u.s)

                    try:
                        control['time_stamp'] = SCETime.from_float(control['time_stamp'])
                    except KeyError:
                        pass

                    data['time'] = offset + data['time']

                energies = None
                if level == 'L1':
                    try:
                        energies = read_qtable(file_path, hdu='ENERGIES')
                    except KeyError:
                        logger.info(f"no ENERGIES data found in FITS: {file_path}")
                idb_versions = defaultdict(SCETimeRange)
                if level in ('L0', 'L1'):
                    try:
                        idbt = read_qtable(file_path, hdu='IDB_VERSIONS')
                        for row in idbt.iterrows():
                            idb_versions[row[0]] = SCETimeRange(start=SCETime.from_float(row[1]),
                                                                end=SCETime.from_float(row[2]))
                    except KeyError:
                        logger.warn(f"no IDB data found in FITS: {file_path}")

                Product = self._check_registered_widget(level=level, service_type=service_type,
                                                        service_subtype=service_subtype,
                                                        ssid=ssid, control=control,
                                                        data=data, energies=energies)

                p = Product(level=level, service_type=service_type,
                            service_subtype=service_subtype,
                            ssid=ssid, control=control,
                            data=data, energies=energies, idb_versions=idb_versions,
                            raw=raw, parent=parent)

                # store the old fits header for later reuse
                if isinstance(p, (L1Mixin, L2Mixin)):
                    p.fits_header = header

                return p

    def _check_registered_widget(self, *args, **kwargs):
        """
        Implementation of a basic check to see if arguments match a widget.
        """
        candidate_widget_types = list()

        for key in self.registry:

            # Call the registered validation function for each registered class
            if self.registry[key](*args, **kwargs):
                candidate_widget_types.append(key)

        n_matches = len(candidate_widget_types)

        if n_matches == 0:
            if self.default_widget_type is None:
                raise NoMatchError("No types match specified arguments and no default is set.")
            else:
                candidate_widget_types = [self.default_widget_type]
        elif n_matches > 1:
            raise MultipleMatchError("Too many candidate types identified ({})."
                                     "Specify enough keywords to guarantee unique type "
                                     "identification.".format(n_matches))

        # Only one is found
        WidgetType = candidate_widget_types[0]

        return WidgetType


class Control(QTable, AddParametersMixin):

    def __repr__(self):
        return f'<{self.__class__.__name__} \n {super().__repr__()}>'

    def _get_time(self):
        # Replicate the start time of each for the number of samples in that packet
        base_coarse, base_fine = zip(*[([ct] * ns, [ft] * ns) for ns, ct, ft in
                                       self[['num_samples', 'scet_coarse', 'scet_fine']]])
        base_coarse = np.hstack(base_coarse)
        base_fine = np.hstack(base_fine)
        bases = SCETime(base_coarse, base_fine)

        # Create start time for each time bin by multiplying the duration by the sample number
        deltas = SCETimeDelta(np.hstack([(np.arange(ns) * it)
                              for ns, it in self[['num_samples', 'integration_time']]]))

        # Create integration time for each sample in each packet by replicating the duration for
        # number of sample in each packet
        durations = SCETimeDelta(np.hstack([np.ones(num_sample) * int_time for num_sample, int_time
                                            in self[['num_samples', 'integration_time']]]))

        # Add the delta time to base times and convert to bin centers
        times = bases + deltas + (durations / 2)

        # Create a time range object covering the total observation time
        tr = SCETimeRange(start=bases[0], end=bases[-1]+deltas[-1] + durations[-1])

        return times, durations, tr

    @classmethod
    def from_packets(cls, packets, NIX00405_offset=0):
        """
        Common generator method the create and prepare the control table.

        Parameters
        ----------
        packets : `PacketSequence`
            The set of packets of same data type for what the data product will be created.
        NIX00405_offset : int, optional
            NIX00405 (integration time) is used in two ways (X * 0.1s) or ((X+1) * 0.1s),
            by default 0

        Returns
        -------
        `Control`
            The Control object for the data product.
        """
        # Header
        control = cls()
        # self.energy_bin_mask = None
        # self.samples = None
        control.add_basic(name='scet_coarse', nix='NIX00445', packets=packets, dtype=np.uint32)
        # Not all QL data have fine time in TM default to 0 if no present
        try:
            control.add_basic(name='scet_fine', nix='NIX00446', packets=packets)
        except AttributeError:
            control['scet_fine'] = np.zeros_like(control['scet_coarse'], np.uint32)

        try:
            control['integration_time'] = (packets.get_value('NIX00405') + (NIX00405_offset * u.s))
            control.add_meta(name='integration_time', nix='NIX00405', packets=packets)
        except AttributeError:
            control['integration_time'] = np.zeros_like(control['scet_coarse'], np.float) * u.s

        # control = unique(control)
        control['index'] = np.arange(len(control)).astype(get_min_uint(len(control)))

        return control


class ControlSci(QTable, AddParametersMixin):
    def __repr__(self):
        return f'<{self.__class__.__name__} \n {super().__repr__()}>'

    def _get_time(self):
        # Replicate packet time for each sample
        base_times = Time(list(chain(
            *[[SCETime(coarse=self["scet_coarse"][i], fine=self["scet_fine"][i])]
              * n for i, n in enumerate(self['num_samples'])])))
        # For each sample generate sample number and multiply by duration and apply unit
        start_delta = np.hstack(
            [(np.arange(ns) * it) for ns, it in self[['num_samples', 'integration_time']]])
        # hstack op loses unit
        start_delta = start_delta.value * self['integration_time'].unit

        duration = np.hstack([np.ones(num_sample) * int_time for num_sample, int_time in
                              self[['num_samples', 'integration_time']]])
        duration = duration.value * self['integration_time'].unit

        # TODO Write out and simplify
        end_delta = start_delta + duration

        # Add the delta time to base times and convert to relative from start time
        times = base_times + start_delta + (end_delta - start_delta) / 2
        # times -= times[0]
        return times, duration

    @classmethod
    def from_packets(cls, packets):

        control = cls()

        control.add_basic(name='tc_packet_id_ref', nix='NIX00001', packets=packets, dtype=np.uint16)
        control.add_basic(name='tc_packet_seq_control', nix='NIX00002', packets=packets,
                          dtype=np.uint16)
        control.add_basic(name='request_id', nix='NIX00037', packets=packets,
                          dtype=np.uint32)
        control.add_basic(name='time_stamp', nix='NIX00402', packets=packets)
        if np.any(control['time_stamp'] > 2 ** 32 - 1):
            coarse = control['time_stamp'] >> 16
            fine = control['time_stamp'] & (1 << 16) - 1
        else:
            coarse = control['time_stamp']
            fine = 0
        control['time_stamp'] = SCETime(coarse, fine)
        try:
            control['num_substructures'] = np.array(packets.get_value('NIX00403'),
                                                    np.uint16).reshape(1, -1)
            control.add_meta(name='num_substructures', nix='NIX00403', packets=packets)
        except AttributeError:
            logger.debug('NIX00403 not found')

        control = unique(control)

        return control


class Data(QTable, AddParametersMixin):
    def __repr__(self):
        return f'<{self.__class__.__name__} \n {super().__repr__()}>'

    @classmethod
    def from_packets(cls, packets):
        raise NotImplementedError


class GenericProduct(BaseProduct):
    def __init__(self, *, service_type, service_subtype, ssid, control, data,
                 idb_versions=defaultdict(SCETimeRange), **kwargs):
        """
        Generic product composed of control and data

        Parameters
        ----------
        control : stix_parser.products.quicklook.Control
            Table containing control information
        data : stix_parser.products.quicklook.Data
            Table containing data
        """
        self.service_type = service_type
        self.service_subtype = service_subtype
        self.ssid = ssid
        self.type = 'ql'
        self.control = control
        self.data = data
        self.idb_versions = idb_versions
        self.level = kwargs.get('level')
        self.__dict__.update(kwargs)

    @property
    def scet_timerange(self):
        return SCETimeRange(start=self.data['time'][0]-self.data['timedel'][0]/2,
                            end=self.data['time'][-1]+self.data['timedel'][-1]/2)

    @property
    def raw(self):
        return np.unique(self.control['raw_file']).tolist()

    @property
    def parent(self):
        return np.unique(self.control['parent']).tolist()

    def find_parent_products(self, root):
        """
        Conveniant way to get access to the parent products.

        Performs a (inefficient) file search in the given root dir for files with the parent name.
        Not recursive the only the direct parent is returned.

        Parameters
        ----------
        root : `Path`
            The fits root dir in which to find the parent file

        Returns
        -------
        `Product`
            A list of parent Producs (normally just one).
        """
<<<<<<< HEAD

        return [Product(f) for f in self.find_parent_files(root)]

    def find_parent_files(self, root):
        """
        Conveniant way to get access to the parent files.

        Performs a (inefficient) file search in the given root dir for files with the parent name.
        Not recursive the only the direct parent is returned.

        Parameters
        ----------
        root : `Path`
            The fits root dir in which to find the parent file

        Returns
        -------
        `Path`
            A list of parent files pathes (normally just one).
        """
=======
>>>>>>> 5b6283a0
        if self.level == 'LB':
            return []
        p_level = 'LB'
        if self.level == 'L2':
            p_level = 'L1'
        elif self.level == 'L1':
            p_level = 'L0'

        level_dir = Path(root) / p_level

<<<<<<< HEAD
        return [level_dir.rglob(pfile).__next__() for pfile in self.parent]
=======
        return [Product(level_dir.rglob(pfile).__next__()) for pfile in self.parent]
>>>>>>> 5b6283a0

    def __add__(self, other):
        """
        Combine two products stacking data along columns and removing duplicated data using time as
        the primary key.

        Parameters
        ----------
        other : A subclass of stix_parser.products.quicklook.QLProduct

        Returns
        -------
        A subclass of stix_parser.products.quicklook.QLProduct
            The combined data product
        """
        if not isinstance(other, type(self)):
            raise TypeError(f'Products must of same type not {type(self)} and {type(other)}')

        # TODO reindex and update data control_index
        other_control = other.control[:]
        other_data = other.data[:]
        other_control['index'] = other.control['index'] + self.control['index'].max() + 1
        control = vstack((self.control, other_control))
        # control = unique(control, keys=['scet_coarse', 'scet_fine'])
        # control = control.group_by(['scet_coarse', 'scet_fine'])

        other_data['control_index'] = other.data['control_index'] + self.control['index'].max() + 1

        logger.debug('len self: %d, len other %d', len(self.data), len(other_data))

        data = vstack((self.data, other_data))

        logger.debug('len stacked %d', len(data))

        # Not sure where the rounding issue is arising need to investigate
        data['time_float'] = np.around(data['time'].as_float(), 2)

        data = unique(data, keys=['time_float'])

        logger.debug('len unique %d', len(data))

        data.remove_column('time_float')

        unique_control_inds = np.unique(data['control_index'])
        control = control[np.nonzero(control['index'][:, None] == unique_control_inds)[1]]

        for idb_key, date_range in other.idb_versions.items():
            self.idb_versions[idb_key].expand(date_range)

        return type(self)(service_type=self.service_type, service_subtype=self.service_subtype,
                          ssid=self.ssid, control=control, data=data,
                          idb_versions=self.idb_versions, level=self.level)

    def __repr__(self):
        return f'<{self.__class__.__name__}' \
               f'{self.name}, {self.level}\n' \
               f'{self.scet_timerange.start} to {self.scet_timerange.end}, ' \
               f'{len(self.control)}, {len(self.data)}'

    def split_to_files(self):
        utc_timerange = self.scet_timerange.to_timerange()

        for day in utc_timerange.get_dates():
            ds = day
            de = day + 1 * u.day
            utc_times = self.data['time'].to_time()
            i = np.where((utc_times >= ds) & (utc_times < de))

            if len(i[0]) > 0:
                data = self.data[i]

                control_indices = np.unique(data['control_index'])
                control = self.control[np.isin(self.control['index'], control_indices)]
                control_index_min = control_indices.min()

                data['control_index'] = data['control_index'] - control_index_min
                control['index'] = control['index'] - control_index_min
                out = type(self)(service_type=self.service_type,
                                 service_subtype=self.service_subtype, ssid=self.ssid,
                                 control=control, data=data, idb_versions=self.idb_versions,
                                 level=self.level)

                # TODO N.H. check if allway right or better recreate
                if hasattr(self, "fits_header") and self.fits_header is not None:
                    out.fits_header = self.fits_header

                yield out

    @classmethod
    def getLeveL0Packets(cls, levelb):
        packets = [Packet(d) for d in levelb.data['data']]

        idb_versions = defaultdict(SCETimeRange)

        for i, packet in enumerate(packets):
            decompression.decompress(packet)
            engineering.raw_to_engineering(packet)
            idb_versions[packet.get_idb().version].expand(packet.data_header.datetime)

        packets = PacketSequence(packets)

        return packets, idb_versions

    @classmethod
    def from_levelb(cls, levelb, *, parent=''):
        pass


class EnergyChannelsMixin:
    def get_energies(self):
        """Return energy channels for this TM data. Or default ones.

        Returns
        -------
        tuple
            Lower and high energy edges
        """
        if 'energy_bin_edge_mask' in self.control.colnames:
            low, high = _get_energies_from_mask(self.control['energy_bin_edge_mask'][0])
        # elif 'energy_bin_mask' in self.control.colnames:
        #     energies = _get_energies_from_mask(self.control['energy_bin_mask'][0])
        else:
            low, high = _get_energies_from_mask()

        return low * u.keV, high * u.keV, range(len(low))


class FitsHeaderMixin:
    @property
    def fits_header(self):
        return self._fits_header if hasattr(self, '_fits_header') else None

    @fits_header.setter
    def fits_header(self, val):
        if not isinstance(val, fits.Header):
            raise ValueError("fits_header should be of type fits.Header")
        self._fits_header = val.copy(strip=True)

    def get_additional_header_keywords(self):
        return self._additional_header_keywords if hasattr(self, '_additional_header_keywords')\
            else None

    def add_additional_header_keywords(self, keyword):
        if not hasattr(self, '_additional_header_keywords'):
            setattr(self, '_additional_header_keywords', list())
        self._additional_header_keywords.append(keyword)


class L1Mixin(FitsHeaderMixin):
    @property
    def utc_timerange(self):
        return self.scet_timerange.to_timerange()

    @classmethod
    def from_level0(cls, l0product, idbm=GenericPacket.idb_manager, parent=''):
        l1 = cls(service_type=l0product.service_type,
                 service_subtype=l0product.service_subtype,
                 ssid=l0product.ssid,
                 control=l0product.control,
                 data=l0product.data,
                 idb_versions=l0product.idb_versions)

        l1.control.replace_column('parent', [parent] * len(l1.control))
        l1.level = 'L1'
        engineering.raw_to_engineering_product(l1, idbm)
        return l1


class L2Mixin(FitsHeaderMixin):
    @property
    def utc_timerange(self):
        return self.scet_timerange.to_timerange()

    @classmethod
    def from_level1(cls, l1product, idbm=GenericPacket.idb_manager, parent='', idlprocessor=None):
        l2 = cls(service_type=l1product.service_type,
                 service_subtype=l1product.service_subtype,
                 ssid=l1product.ssid,
                 control=l1product.control,
                 data=l1product.data,
                 idb_versions=l1product.idb_versions)

        l2.control.replace_column('parent', [parent.name if isinstance(parent, Path) else parent]
                                  * len(l2.control))
        l2.level = 'L2'
        l2.fits_header = l1product.fits_header

        return [l2]


class DefaultProduct(GenericProduct, L1Mixin, L2Mixin):
    """
    Default product use when not QL or BSD.
    """
    service_name_map = {
        1: 'tc-verify',
        5: 'events',
        6: 'memory',
        9: 'time',
        17: 'conn-test',
        20: 'info-dist',
        22: 'context',
        236: 'config',
        237: 'params',
        238: 'archive',
        239: 'diagnostics',
        300: 'low-latency'
    }

    def __init__(self, *, service_type, service_subtype, ssid, control, data,
                 idb_versions=defaultdict(SCETimeRange), **kwargs):
        super().__init__(service_type=service_type, service_subtype=service_subtype,
                         ssid=ssid, control=control, data=data, idb_versions=idb_versions, **kwargs)
        self.name = f'{service_subtype}-{ssid}' if ssid else f'{service_subtype}'
        self.level = kwargs.get('level', 'L0')
        self.type = f'{self.service_name_map[service_type]}'

    @classmethod
    def from_levelb(cls, levelb, parent):
        packets, idb_versions = GenericProduct.getLeveL0Packets(levelb)

        control = Control()
        control['scet_coarse'] = packets.get('scet_coarse')
        control['scet_fine'] = packets.get('scet_fine')
        control['integration_time'] = 0
        control['index'] = np.arange(len(control)).astype(get_min_uint(len(control)))

        control['raw_file'] = levelb.control['raw_file']
        control['packet'] = levelb.control['packet']
        control['parent'] = parent

        # Create array of times as dt from date_obs
        times = SCETime(control['scet_coarse'], control['scet_fine'])

        # Data
        data = Data()
        data['time'] = times
        data['timedel'] = SCETimeDelta(0, 0)

        reshape_nixs = {'NIX00103', 'NIX00104'}
        reshape = False
        if reshape_nixs.intersection(packets.data[0].__dict__.keys()):
            reshape = True
        for nix, param in packets.data[0].__dict__.items():

            name = param.idb_info.get_product_attribute_name()
            data.add_basic(name=name, nix=nix, attr='value', packets=packets, reshape=reshape)

        data['control_index'] = np.arange(len(control)).astype(get_min_uint(len(control)))

        return cls(service_type=packets.service_type,
                   service_subtype=packets.service_subtype,
                   ssid=packets.ssid,
                   control=control,
                   data=data,
                   idb_versions=idb_versions,
                   packets=packets)


Product = ProductFactory(registry=BaseProduct._registry, default_widget_type=DefaultProduct)<|MERGE_RESOLUTION|>--- conflicted
+++ resolved
@@ -429,8 +429,6 @@
         `Product`
             A list of parent Producs (normally just one).
         """
-<<<<<<< HEAD
-
         return [Product(f) for f in self.find_parent_files(root)]
 
     def find_parent_files(self, root):
@@ -450,8 +448,6 @@
         `Path`
             A list of parent files pathes (normally just one).
         """
-=======
->>>>>>> 5b6283a0
         if self.level == 'LB':
             return []
         p_level = 'LB'
@@ -462,11 +458,7 @@
 
         level_dir = Path(root) / p_level
 
-<<<<<<< HEAD
         return [level_dir.rglob(pfile).__next__() for pfile in self.parent]
-=======
-        return [Product(level_dir.rglob(pfile).__next__()) for pfile in self.parent]
->>>>>>> 5b6283a0
 
     def __add__(self, other):
         """
