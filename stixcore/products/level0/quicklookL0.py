"""
High level STIX data products created from single stand alone packets or a sequence of packets.
"""
import logging
from itertools import chain, repeat
from collections import defaultdict

import numpy as np

import astropy.units as u

from stixcore.products.common import (
    _get_compression_scheme,
    _get_detector_mask,
    _get_energy_bins,
    _get_pixel_mask,
    _get_sub_spectrum_mask,
    get_min_uint,
    rebin_proportional,
)
from stixcore.products.product import Control, Data, EnergyChannelsMixin, GenericProduct
from stixcore.time import SCETime, SCETimeDelta, SCETimeRange
from stixcore.util.logging import get_logger

__all__ = ['QLProduct', 'LightCurve', 'Background', 'Spectra']

logger = get_logger(__name__, level=logging.WARNING)

QLNIX00405_off = 0.1


class QLProduct(GenericProduct, EnergyChannelsMixin):
    """Generic QL product class composed of control and data."""
    def __init__(self, *, service_type, service_subtype, ssid, control, data,
                 idb_versions=defaultdict(SCETimeRange), **kwargs):
        """Create a generic QL product composed of control and data.

        Parameters
        ----------
        service_type : `int`
            21
        service_subtype : `int`
            6
        ssid : `int`
            ssid of the data product
        control : `stixcore.products.product.Control`
            Table containing control information
        data : `stixcore.products.product.Data`
            Table containing data
        idb_versions : dict<SCETimeRange, VersionLabel>, optional
            a time range lookup what IDB versions are used within this data,
            by default defaultdict(SCETimeRange)
        """
        self.service_type = service_type
        self.service_subtype = service_subtype
        self.ssid = ssid
        self.type = 'ql'
        self.control = control
        self.data = data
        self.idb_versions = idb_versions

    @classmethod
    def from_levelb(cls, levelb, *, parent='', NIX00405_offset=0):
        """Converts level binary packets to a L1 product.

        Parameters
        ----------
        levelb : `stixcore.products.levelb.binary.LevelB`
            The binary level product.
        parent : `str`, optional
            The parent data file name the binary packed comes from, by default ''
        NIX00405_offset : int, optional
            [description], by default 0

        Returns
        -------
        tuple (packets, idb_versions, control)
            the converted packets
            all used IDB versions and time periods
            initialized control table
        """
        packets, idb_versions = GenericProduct.getLeveL0Packets(levelb)

        control = Control.from_packets(packets, NIX00405_offset=NIX00405_offset)

        # When the packets are parse empty packets are dropped but in LB we don't parse this
        # is not known need to compare control and levelb.control and only use matching rows
        if len(levelb.control) > len(control):
            matching_index = np.argwhere(
                np.in1d(levelb.control['scet_coarse'], np.array(packets.get('scet_coarse'))))
            control['raw_file'] = levelb.control['raw_file'][matching_index].reshape(-1)
            control['packet'] = levelb.control['packet'][matching_index].reshape(-1)
        else:
            control['raw_file'] = levelb.control['raw_file'].reshape(-1)
            control['packet'] = levelb.control['packet'].reshape(-1)

        control['parent'] = parent

        return packets, idb_versions, control


class LightCurve(QLProduct):
    """Quick Look Light Curve data product.

    In level 0 format.
    """

    def __init__(self, *, service_type, service_subtype, ssid, control, data,
                 idb_versions=defaultdict(SCETimeRange), **kwargs):
        super().__init__(service_type=service_type, service_subtype=service_subtype,
                         ssid=ssid, control=control, data=data, idb_versions=idb_versions, **kwargs)
        self.name = 'lightcurve'
        self.level = 'L0'

    @classmethod
    def from_levelb(cls, levelb, parent=''):
        packets, idb_versions, control = QLProduct.from_levelb(levelb, parent=parent,
                                                               NIX00405_offset=QLNIX00405_off)

        control.add_data('detector_mask', _get_detector_mask(packets))
        control.add_data('pixel_mask', _get_pixel_mask(packets))
        control.add_data('energy_bin_edge_mask', _get_energy_bins(packets, 'NIX00266', 'NIXD0107'))
        control.add_basic(name='num_energies', nix='NIX00270', packets=packets)

        control['num_samples'] = np.array(packets.get_value('NIX00271')).flatten()[
            np.cumsum(control['num_energies']) - 1]
        control.add_meta(name='num_samples', nix='NIX00270', packets=packets)

        time, duration, scet_timerange = control._get_time()
        # Map a given entry back to the control info through index
        control_indices = np.hstack([np.full(ns, cind) for ns, cind in
                                     control[['num_samples', 'index']]])

        control.add_data('compression_scheme_counts_skm',
                         _get_compression_scheme(packets, 'NIX00272'))

        counts_flat = packets.get_value('NIX00272')
        counts_var_flat = packets.get_value('NIX00272', attr='error')

        flat_indices = np.hstack((0, np.cumsum([*control['num_samples']]) *
                                  control['num_energies'])).astype(int)

        counts = np.hstack([
            counts_flat[flat_indices[i]:flat_indices[i + 1]].reshape(n_eng, n_sam)
            for i, (n_sam, n_eng) in enumerate(control[['num_samples', 'num_energies']])])

        counts_var = np.hstack([
            counts_var_flat[flat_indices[i]:flat_indices[i + 1]].reshape(n_eng, n_sam)
            for i, (n_sam, n_eng) in enumerate(control[['num_samples', 'num_energies']])])

        control.add_data('compression_scheme_triggers_skm',
                         _get_compression_scheme(packets, 'NIX00274'))

        triggers = packets.get_value('NIX00274').T
        triggers_var = packets.get_value('NIX00274', attr="error").T

        data = Data()
        data['control_index'] = control_indices
        data['time'] = time
        data['timedel'] = duration
        data.add_meta(name='timedel', nix='NIX00405', packets=packets)
        data['triggers'] = triggers.astype(get_min_uint(triggers))
        data.add_meta(name='triggers', nix='NIX00274', packets=packets)
        data['triggers_err'] = np.float32(np.sqrt(triggers_var))
        data['rcr'] = np.hstack(packets.get_value('NIX00276')).flatten().astype(np.ubyte)
        data.add_meta(name='rcr', nix='NIX00276', packets=packets)
        data['counts'] = counts.T.astype(get_min_uint(counts))
        data.add_meta(name='counts', nix='NIX00272', packets=packets)
        data['counts_err'] = np.float32(np.sqrt(counts_var).T * u.ct)

        return cls(service_type=packets.service_type,
                   service_subtype=packets.service_subtype,
                   ssid=packets.ssid,
                   control=control,
                   data=data,
                   idb_versions=idb_versions)

    @classmethod
    def is_datasource_for(cls, *, service_type, service_subtype, ssid, **kwargs):
        return (kwargs['level'] == 'L0' and service_type == 21
                and service_subtype == 6 and ssid == 30)


class Background(QLProduct):
    """Quick Look Background Light Curve data product.

    In level 0 format.
    """

    def __init__(self, *, service_type, service_subtype, ssid, control, data,
                 idb_versions=defaultdict(SCETimeRange), **kwargs):
        super().__init__(service_type=service_type, service_subtype=service_subtype,
                         ssid=ssid, control=control, data=data, idb_versions=idb_versions, **kwargs)
        self.name = 'background'
        self.level = 'L0'

    @classmethod
    def from_levelb(cls, levelb, parent=''):
        packets, idb_versions, control = QLProduct.from_levelb(levelb, parent=parent,
                                                               NIX00405_offset=QLNIX00405_off)

        control.add_data('energy_bin_edge_mask', _get_energy_bins(packets, 'NIX00266', 'NIXD0111'))
        control.add_basic(name='num_energies', nix='NIX00270', packets=packets)

        control['num_samples'] = np.array(packets.get_value('NIX00277')).flatten()[
            np.cumsum(control['num_energies']) - 1]
        control['num_samples'].meta = {'NIXS': 'NIX00277'}

        time, duration, scet_timerange = control._get_time()
        # Map a given entry back to the control info through index
        control_indices = np.hstack([np.full(ns, cind) for ns, cind in
                                     control[['num_samples', 'index']]])

        control.add_data('compression_scheme_counts_skm',
                         _get_compression_scheme(packets, 'NIX00278'))

        counts = np.array(packets.get_value('NIX00278')).reshape(control['num_energies'][0],
                                                                 control['num_samples'].sum())
        counts_var = np.array(packets.get_value('NIX00278', attr="error")).\
            reshape(control['num_energies'][0], control['num_samples'].sum())

        control.add_data('compression_scheme_triggers_skm',
                         _get_compression_scheme(packets, 'NIX00274'))

        triggers = packets.get_value('NIX00274').T
        triggers_var = packets.get_value('NIX00274', attr="error").T

        data = Data()
        data['control_index'] = control_indices
        data['time'] = time
        data['timedel'] = duration
        data.add_meta(name='timedel', nix='NIX00405', packets=packets)
        data['triggers'] = triggers.astype(get_min_uint(triggers))
        data.add_meta(name='triggers', nix='NIX00274', packets=packets)
        data['triggers_err'] = np.float32(np.sqrt(triggers_var))
        data['counts'] = counts.T.astype(get_min_uint(counts))
        data.add_meta(name='counts', nix='NIX00278', packets=packets)
        data['counts_err'] = np.float32(np.sqrt(counts_var).T * u.ct)

        return cls(service_type=packets.service_type,
                   service_subtype=packets.service_subtype,
                   ssid=packets.ssid,
                   control=control,
                   data=data,
                   idb_versions=idb_versions)

    @classmethod
    def is_datasource_for(cls, *, service_type, service_subtype, ssid, **kwargs):
        return (kwargs['level'] == 'L0' and service_type == 21
                and service_subtype == 6 and ssid == 31)


class Spectra(QLProduct):
    """Quick Look Spectra data product.

    In level 0 format.
    """

    def __init__(self, *, service_type, service_subtype, ssid, control, data,
                 idb_versions=defaultdict(SCETimeRange), **kwargs):
        super().__init__(service_type=service_type, service_subtype=service_subtype,
                         ssid=ssid, control=control, data=data, idb_versions=idb_versions, **kwargs)
        self.name = 'spectra'
        self.level = 'L0'

    @classmethod
    def from_levelb(cls, levelb, parent=''):
        packets, idb_versions, control = QLProduct.from_levelb(levelb, parent=parent,
                                                               NIX00405_offset=QLNIX00405_off)

        control.add_data('pixel_mask', _get_pixel_mask(packets))
        control.add_data('compression_scheme_spectra_skm',
                         _get_compression_scheme(packets, 'NIX00452'))
        control.add_data('compression_scheme_triggers_skm',
                         _get_compression_scheme(packets, 'NIX00484'))

        # Fixed for spectra
        num_energies = np.unique(packets.get_value('NIX00100')).size
        control['num_energies'] = num_energies
        control.add_meta(name='num_energies', nix='NIX00100', packets=packets)
        control.add_basic(name='num_samples', nix='NIX00089', packets=packets)

        # TODO Handel NIX00089 value of zero ie valid packet with no data

        # Due to the way packets are split up full contiguous block of detector 1-32 are not always
        # down-linked to the ground so need to pad the array to write to table and later fits
        total_samples = control['num_samples'].sum()
        full, partial = divmod(total_samples, 32)
        pad_after = 0
        if partial != 0:
            pad_after = 32 - partial

        control_indices = np.pad(np.hstack([np.full(ns, cind) for ns, cind in
                                            control[['num_samples', 'index']]]), (0, pad_after),
                                 constant_values=-1)
        control_indices = control_indices.reshape(-1, 32)

        duration, time, scet_timerange = cls._get_time(control, num_energies, packets, pad_after)

        # sample x detector x energy
        # counts = np.array([eng_packets.get('NIX00{}'.format(i)) for i in range(452, 484)],
        #                   np.uint32).T * u.ct

        counts = []
        counts_var = []
        for i in range(452, 484):
            counts.append(packets.get_value('NIX00{}'.format(i)))
            counts_var.append(packets.get_value('NIX00{}'.format(i), attr='error'))
        counts = np.vstack(counts).T
        counts_var = np.vstack(counts_var).T
        counts = np.pad(counts, ((0, pad_after), (0, 0)), constant_values=0)
        counts_var = np.pad(counts_var, ((0, pad_after), (0, 0)), constant_values=0)
        triggers = packets.get_value('NIX00484').T.reshape(-1)
        triggers_var = packets.get_value('NIX00484', attr='error').T.reshape(-1)
        triggers = np.pad(triggers, (0, pad_after), constant_values=0)
        triggers_var = np.pad(triggers_var, (0, pad_after), constant_values=0)

        detector_index = np.pad(np.array(packets.get_value('NIX00100'), np.int16), (0, pad_after),
                                constant_values=-1)
        num_integrations = np.pad(np.array(packets.get_value('NIX00485'), np.uint16),
                                  (0, pad_after), constant_values=0)

        # Data
        data = Data()
        data['control_index'] = control_indices[:, 0]
        data['time'] = time[:, 0]
        data['timedel'] = duration[:, 0]
        data.add_meta(name='timedel', nix='NIX00405', packets=packets)
        data['detector_index'] = detector_index.reshape(-1, 32).astype(np.ubyte)
        data.add_meta(name='detector_index', nix='NIX00100', packets=packets)
        data['spectra'] = (counts.reshape(-1, 32, num_energies) * u.ct).astype(get_min_uint(counts))

        # data['spectra'].meta = {'NIXS': [f'NIX00{i}' for i in range(452, 484)],
        #                        'PCF_CURTX': [packets.get(f'NIX00{i}')[0].idb_info.PCF_CURTX
        #                                      for i in range(452, 484)]}
        data['spectra'].meta = {'NIXS': 'NIX00452',
                                'PCF_CURTX': packets.get('NIX00452')[0].idb_info.PCF_CURTX}
        data['spectra_err'] = np.float32(np.sqrt(counts_var.reshape(-1, 32, num_energies)))
        data['triggers'] = triggers.reshape(-1, num_energies).astype(get_min_uint(triggers))
        data.add_meta(name='triggers', nix='NIX00484', packets=packets)
        data['triggers_err'] = np.float32(np.sqrt(triggers_var.reshape(-1, num_energies)))
        data['num_integrations'] = num_integrations.reshape(-1, num_energies).astype(np.ubyte)
        data.add_meta(name='num_integrations', nix='NIX00485', packets=packets)

        return cls(service_type=packets.service_type,
                   service_subtype=packets.service_subtype,
                   ssid=packets.ssid,
                   control=control,
                   data=data,
                   idb_versions=idb_versions)

    @classmethod
    def _get_time(cls, control, num_energies, packets, pad_after):
        times = []
        durations = []
        start = 0
        for i, (ns, it) in enumerate(control['num_samples', 'integration_time']):
            off_sets = packets.get_value('NIX00485')[start:start + ns] * it
            base_time = SCETime(control["scet_coarse"][i], control["scet_fine"][i])
            start_times = base_time + off_sets
            end_times = base_time + off_sets + it
            cur_time = start_times + (end_times - start_times) / 2
            times.extend(cur_time)
            durations.extend([it]*ns)
            start += ns

        time = np.array([(t.coarse, t.fine) for t in times])
        time = np.pad(time, ((0, pad_after), (0, 0)), mode='edge')
        time = SCETime(time[:, 0], time[:, 1]).reshape(-1, num_energies)
        duration = SCETimeDelta(np.pad(np.hstack(durations),
                                       (0, pad_after)).reshape(-1, num_energies))

        scet_timerange = SCETimeRange(start=time[0, 0]-duration[0, 0]/2,
                                      end=time[-1, -1]+duration[-1, 0]/2)

        return duration, time, scet_timerange

    @classmethod
    def is_datasource_for(cls, *, service_type, service_subtype, ssid, **kwargs):
        return (kwargs['level'] == 'L0' and service_type == 21
                and service_subtype == 6 and ssid == 32)


class Variance(QLProduct):
    """Quick Look Variance data product.

    In level 0 format.
    """

    def __init__(self, *, service_type, service_subtype, ssid, control, data,
                 idb_versions=defaultdict(SCETimeRange), **kwargs):
        super().__init__(service_type=service_type, service_subtype=service_subtype,
                         ssid=ssid, control=control, data=data, idb_versions=idb_versions, **kwargs)
        self.name = 'variance'
        self.level = 'L0'

    @classmethod
    def from_levelb(cls, levelb, parent=''):
        packets, idb_versions, control = QLProduct.from_levelb(levelb, parent=parent,
                                                               NIX00405_offset=QLNIX00405_off)

        # Control
        control['samples_per_variance'] = np.array(packets.get_value('NIX00279'), np.ubyte)
        control.add_meta(name='samples_per_variance', nix='NIX00279', packets=packets)
        control.add_data('pixel_mask', _get_pixel_mask(packets))
        control.add_data('detector_mask', _get_detector_mask(packets))

        control.add_data('compression_scheme_variance_skm',
                         _get_compression_scheme(packets, 'NIX00281'))

        energy_masks = np.array([
            [bool(int(x)) for x in format(packets.get_value('NIX00282')[i], '032b')]
            for i in range(len(packets.get_value('NIX00282')))])

        control['energy_bin_mask'] = energy_masks
        control.add_meta(name='energy_bin_mask', nix='NIX00282', packets=packets)
        control['num_energies'] = 1
        control.add_basic(name='num_samples', nix='NIX00280', packets=packets)

        time, duration, scet_timerange = control._get_time()
        # Map a given entry back to the control info through index
        control_indices = np.hstack([np.full(ns, cind) for ns, cind in
                                     control[['num_samples', 'index']]])

        variance = packets.get_value('NIX00281').T
        variance_var = packets.get_value('NIX00281', attr='error').T

        # Data
        data = Data()
        data['time'] = time
        data['timedel'] = duration
        data.add_meta(name='timedel', nix='NIX00405', packets=packets)
        data['control_index'] = control_indices
        data['variance'] = variance.astype(get_min_uint(variance))
        data.add_meta(name='variance', nix='NIX00281', packets=packets)
        data['variance_err'] = np.float32(np.sqrt(variance_var))

        return cls(service_type=packets.service_type,
                   service_subtype=packets.service_subtype,
                   ssid=packets.ssid,
                   control=control,
                   data=data,
                   idb_versions=idb_versions)

    @classmethod
    def is_datasource_for(cls, *, service_type, service_subtype, ssid, **kwargs):
        return (kwargs['level'] == 'L0' and service_type == 21
                and service_subtype == 6 and ssid == 33)


class FlareFlag(QLProduct):
    """Quick Look Flare Flag and Location data product.

    In level 0 format.
    """

    def __init__(self, *, service_type, service_subtype, ssid, control, data,
                 idb_versions=defaultdict(SCETimeRange), **kwargs):
        super().__init__(service_type=service_type, service_subtype=service_subtype,
                         ssid=ssid, control=control, data=data, idb_versions=idb_versions, **kwargs)
        self.name = 'flareflag'
        self.level = 'L0'

    @classmethod
    def from_levelb(cls, levelb, parent=''):
        packets, idb_versions, control = QLProduct.from_levelb(levelb, parent=parent,
                                                               NIX00405_offset=QLNIX00405_off)

        control.add_basic(name='num_samples', nix='NIX00089', packets=packets)

        control_indices = np.hstack([np.full(ns, cind) for ns, cind in
                                     control[['num_samples', 'index']]])

        time, duration, scet_timerange = control._get_time()

        # DATA
        data = Data()
        data['control_index'] = control_indices
        data['time'] = time
        data['timedel'] = duration
        data.add_meta(name='timedel', nix='NIX00405', packets=packets)

        data.add_basic(name='loc_z', nix='NIX00283', packets=packets, dtype=np.int16)
        data.add_basic(name='loc_y', nix='NIX00284', packets=packets, dtype=np.int16)
        data['thermal_index'] = packets.get_value('NIXD0061', attr='value').astype(np.int16).T
        data.add_meta(name='thermal_index', nix='NIXD0061', packets=packets)
        data['non_thermal_index'] = packets.get_value('NIXD0060', attr='value').astype(np.int16).T
        data.add_meta(name='non_thermal_index', nix='NIXD0060', packets=packets)
        data['location_status'] = packets.get_value('NIXD0059', attr='value').astype(np.int16).T
        data.add_meta(name='location_status', nix='NIXD0059', packets=packets)
        try:
            data['flare_progress'] = packets.get_value('NIXD0449', attr='value').astype(np.int16).T
            data.add_basic(name='flare_progress', nix='NIXD0449', packets=packets)
        except AttributeError:
            logger.warn('Missing NIXD0449')

        return cls(service_type=packets.service_type,
                   service_subtype=packets.service_subtype,
                   ssid=packets.ssid,
                   control=control,
                   data=data,
                   idb_versions=idb_versions)

    @classmethod
    def is_datasource_for(cls, *, service_type, service_subtype, ssid, **kwargs):
        return (kwargs['level'] == 'L0' and service_type == 21
                and service_subtype == 6 and ssid == 34)


class EnergyCalibration(QLProduct):
    """Quick Look energy calibration data product.

    In level 0 format.
    """

    def __init__(self, *, service_type, service_subtype, ssid, control, data,
                 idb_versions=defaultdict(SCETimeRange), **kwargs):
        super().__init__(service_type=service_type, service_subtype=service_subtype,
                         ssid=ssid, control=control, data=data, idb_versions=idb_versions, **kwargs)
        self.name = 'energy'
        self.level = 'L0'
        self.type = 'cal'

    @classmethod
    def from_levelb(cls, levelb, parent=''):
        packets, idb_versions, control = QLProduct.from_levelb(levelb, parent=parent)

        # Control
        control.add_basic(name='integration_time', nix='NIX00122', packets=packets,
                          dtype=np.uint32, attr='value')
        control.add_basic(name='quiet_time', nix='NIX00123', packets=packets,
                          dtype=np.uint16, attr='value')
        control.add_basic(name='live_time', nix='NIX00124', packets=packets,
                          dtype=np.uint32, attr='value')
        control.add_basic(name='average_temperature', nix='NIX00125', packets=packets,
                          dtype=np.uint16, attr='value')
        control.add_data('detector_mask', _get_detector_mask(packets))
        control.add_data('pixel_mask', _get_pixel_mask(packets))

        control.add_data('subspectrum_mask', _get_sub_spectrum_mask(packets))
        control.add_data('compression_scheme_counts_skm',
                         _get_compression_scheme(packets, 'NIX00158'))

        subspec_data = {}
        j = 129
        for subspec, i in enumerate(range(300, 308)):
            subspec_data[subspec+1] = {'num_points': packets.get_value(f'NIXD0{j}'),
                                       'num_summed_channel': packets.get_value(f'NIXD0{j + 1}'),
                                       'lowest_channel': packets.get_value(f'NIXD0{j + 2}')}
            j += 3

        control.add_basic(name='num_samples', nix='NIX00159', packets=packets, dtype=np.uint16)
<<<<<<< HEAD
        # control.remove_column('index')
        # control = unique(control)
        # control['index'] = np.arange(len(control))

        control['subspec_num_points'] = np.array(
            [v['num_points'] for v in subspec_data.values()]).reshape(1, -1).astype(np.uint16)
        control['subspec_num_summed_channel'] = np.array(
            [v['num_summed_channel'] for v in subspec_data.values()]
        ).reshape(1, -1).astype(np.uint16)
        control['subspec_lowest_channel'] = np.array(
            [v['lowest_channel'] for v in subspec_data.values()]).reshape(1, -1).astype(np.uint16)

        subspec_index = np.argwhere(control['subspectrum_mask'][0].flatten() == 1)
        num_sub_spectra = control['subspectrum_mask'].sum(axis=1)
        sub_channels = [np.arange(control['subspec_num_points'][0, index] + 1)
                        * (control['subspec_num_summed_channel'][0, index] + 1)
                        + control['subspec_lowest_channel'][0, index] for index in subspec_index]
        channels = list(chain(*[ch.tolist() for ch in sub_channels]))
        control['num_channels'] = len(channels)

        duration = SCETimeDelta(packets.get_value('NIX00122').astype(np.uint32))
        time = SCETime(control['scet_coarse'], control['scet_fine']) + duration / 2

        # Data
        data = Data()
        data['timedel'] = duration[0:1]
        data['control_index'] = [0]
        data['time'] = time[0:1]
=======
>>>>>>> ed1a0804

        control['subspec_num_points'] = (
                np.vstack([v['num_points'] for v in subspec_data.values()]).T + 1).astype(np.uint16)
        control['subspec_num_summed_channel'] = (np.vstack(
            [v['num_summed_channel'] for v in subspec_data.values()]).T + 1).astype(np.uint16)
        control['subspec_lowest_channel'] = (
            np.vstack([v['lowest_channel'] for v in subspec_data.values()]).T).astype(np.uint16)

        channels = []
        for i, subspectrum_mask in enumerate(control['subspectrum_mask']):
            subspec_index = np.argwhere(subspectrum_mask == 1)
            sub_channels = [np.arange(control['subspec_num_points'][i, index])
                            * (control['subspec_num_summed_channel'][i, index])
                            + control['subspec_lowest_channel'][i, index] for index in
                            subspec_index]
            channels.append(list(chain(*[ch.tolist() for ch in sub_channels])))
        control['num_channels'] = [len(c) for c in channels]

        duration = SCETimeDelta(packets.get_value('NIX00122').astype(np.uint32))
        time = SCETime(control['scet_coarse'], control['scet_fine']) + duration / 2

        dids = packets.get_value('NIXD0155')
        pids = packets.get_value('NIXD0156')
        ssids = packets.get_value('NIXD0157')
        num_spec_points = packets.get_value('NIX00146')

        unique_times, unique_time_indices = np.unique(time.as_float(), return_index=True)
        unique_times_lookup = {k: v for k, v in zip(unique_times, np.arange(unique_times.size))}

        # should really do the other way make a smaller lookup rather than repeating many many times
        tids = np.hstack([[unique_times_lookup[t.as_float()]] * n
                          for t, n in zip(time, control['num_samples'])])
        c_in = list(chain.from_iterable([repeat(c, n)
                                         for c, n in zip(channels, control['num_samples'])]))

        counts = packets.get_value('NIX00158')
        counts_var = packets.get_value('NIX00158', attr='error')

        c_out = np.arange(1025)
        start = 0
        count_map = defaultdict(list)
        counts_var_map = defaultdict(list)
        for tid, did, pid, ssid, nps, cin in zip(tids, dids, pids, ssids, num_spec_points, c_in):
            end = start + nps

            logger.debug('%d, %d, %d, %d, %d, %d', tid, did, pid, ssid, nps, end)
            count_map[tid, did, pid].append(counts[start:end])
            counts_var_map[tid, did, pid].append(counts_var[start:end])
            start = end

        full_counts = np.zeros((unique_times.size, 32, 12, 1024))
        full_counts_var = np.zeros((unique_times.size, 32, 12, 1024))

        for tid, did, pid in count_map.keys():
            cur_counts = count_map[tid, did, pid]
            cur_counts_var = counts_var_map[tid, did, pid]

            counts_rebinned = rebin_proportional(np.hstack(cur_counts), cin, c_out)
            counts_var_rebinned = rebin_proportional(np.hstack(cur_counts_var), cin, c_out)

            full_counts[tid, did, pid] = counts_rebinned
            full_counts_var[tid, did, pid] = counts_var_rebinned

        control = control[unique_time_indices]
        control['index'] = np.arange(len(control))

        # Data
        data = Data()
        data['time'] = time[unique_time_indices]
        data['timedel'] = duration[unique_time_indices]
        data.add_meta(name='timedel', nix='NIX00122', packets=packets)

        data['counts'] = full_counts.astype(get_min_uint(full_counts))
        data.add_meta(name='counts', nix='NIX00158', packets=packets)
        data['counts_err'] = np.sqrt(full_counts_var).astype(np.float32)
        data['control_index'] = np.arange(len(control)).astype(np.uint16)

        return cls(service_type=packets.service_type,
                   service_subtype=packets.service_subtype,
                   ssid=packets.ssid,
                   control=control,
                   data=data,
                   idb_versions=idb_versions)

    @classmethod
    def is_datasource_for(cls, *, service_type, service_subtype, ssid, **kwargs):
        return (kwargs['level'] == 'L0' and service_type == 21
                and service_subtype == 6 and ssid == 41)


class TMStatusFlareList(QLProduct):
    """Quick Look TM Management status and Flare list data product.

    In level 0 format.
    """

    def __init__(self, *, service_type, service_subtype, ssid, control, data,
                 idb_versions=defaultdict(SCETimeRange), **kwargs):
        super().__init__(service_type=service_type, service_subtype=service_subtype,
                         ssid=ssid, control=control, data=data, idb_versions=idb_versions, **kwargs)
        self.name = 'tmstatusflarelist'
        self.level = 'L0'

    @classmethod
    def from_levelb(cls, levelb, parent=''):
        packets, idb_versions, control = QLProduct.from_levelb(levelb, parent=parent)

        control.add_basic(name='ubsd_counter', nix='NIX00285', packets=packets)
        control.add_basic(name='pald_counter', nix='NIX00286', packets=packets)
        control.add_basic(name='num_flares', nix='NIX00294', packets=packets)

        data = Data()
        if control['num_flares'].sum() > 0:
            data.add_basic(name='start_scet_coarse', nix='NIX00287', packets=packets)
            data.add_basic(name='end_scet_coarse', nix='NIX00288', packets=packets)

            data['time'] = SCETime(packets.get_value('NIX00287'), 0)

            data.add_basic(name='highest_flareflag', nix='NIX00289', packets=packets, dtype=np.byte)
            data.add_basic(name='tm_byte_volume', nix='NIX00290', packets=packets, dtype=np.byte)
            data.add_basic(name='average_z_loc', nix='NIX00291', packets=packets, dtype=np.byte)
            data.add_basic(name='average_y_loc', nix='NIX00292', packets=packets, dtype=np.byte)
            data.add_basic(name='processing_mask', nix='NIX00293', packets=packets, dtype=np.byte)

        return cls(service_type=packets.service_type,
                   service_subtype=packets.service_subtype,
                   ssid=packets.ssid,
                   control=control,
                   data=data,
                   idb_versions=idb_versions)

    @classmethod
    def is_datasource_for(cls, *, service_type, service_subtype, ssid, **kwargs):
        return (kwargs['level'] == 'L0' and service_type == 21
                and service_subtype == 6 and ssid == 43)<|MERGE_RESOLUTION|>--- conflicted
+++ resolved
@@ -550,37 +550,6 @@
             j += 3
 
         control.add_basic(name='num_samples', nix='NIX00159', packets=packets, dtype=np.uint16)
-<<<<<<< HEAD
-        # control.remove_column('index')
-        # control = unique(control)
-        # control['index'] = np.arange(len(control))
-
-        control['subspec_num_points'] = np.array(
-            [v['num_points'] for v in subspec_data.values()]).reshape(1, -1).astype(np.uint16)
-        control['subspec_num_summed_channel'] = np.array(
-            [v['num_summed_channel'] for v in subspec_data.values()]
-        ).reshape(1, -1).astype(np.uint16)
-        control['subspec_lowest_channel'] = np.array(
-            [v['lowest_channel'] for v in subspec_data.values()]).reshape(1, -1).astype(np.uint16)
-
-        subspec_index = np.argwhere(control['subspectrum_mask'][0].flatten() == 1)
-        num_sub_spectra = control['subspectrum_mask'].sum(axis=1)
-        sub_channels = [np.arange(control['subspec_num_points'][0, index] + 1)
-                        * (control['subspec_num_summed_channel'][0, index] + 1)
-                        + control['subspec_lowest_channel'][0, index] for index in subspec_index]
-        channels = list(chain(*[ch.tolist() for ch in sub_channels]))
-        control['num_channels'] = len(channels)
-
-        duration = SCETimeDelta(packets.get_value('NIX00122').astype(np.uint32))
-        time = SCETime(control['scet_coarse'], control['scet_fine']) + duration / 2
-
-        # Data
-        data = Data()
-        data['timedel'] = duration[0:1]
-        data['control_index'] = [0]
-        data['time'] = time[0:1]
-=======
->>>>>>> ed1a0804
 
         control['subspec_num_points'] = (
                 np.vstack([v['num_points'] for v in subspec_data.values()]).T + 1).astype(np.uint16)
