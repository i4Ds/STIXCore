"""
Array like time objects
"""

import operator

import numpy as np
from sunpy.time.timerange import TimeRange

import astropy.units as u
from astropy.time.core import Time
from astropy.utils import ShapedLikeNDArray
from astropy.utils.data_info import MixinInfo

from stixcore.ephemeris.manager import Time as SpiceTime

SPICE_TIME = SpiceTime(meta_kernel_path='/home/shane/spice/kernels/mk/solo_ANC_soc-flown-mk.tm')

__all__ = ['SCETBase', 'SCETime', 'SCETimeDelta', 'SCETimeRange']

# SOLO convention top bit is for time sync
MAX_COARSE = 2**32 - 1
MAX_FINE = 2**16 - 1


class TimeInfo(MixinInfo):
    attr_names = MixinInfo.attr_names
    _supports_indexing = True

    def get_sortable_arrays(self):
        pass

    #
    # @property
    # def unit(self):
    #     return None

    def new_like(self, cols, length, metadata_conflicts='warn', name=None):
        """
        Return a new instance of this class which is consistent with the
        input ``cols`` and has ``length`` rows.

        This is intended for creating an empty column object whose elements can
        be set in-place for table operations like join or vstack.

        Parameters
        ----------
        cols : list
            List of input columns
        length : int
            Length of the output column object
        metadata_conflicts : str ('warn'|'error'|'silent')
            How to handle metadata conflicts
        name : str
            Output column name

        Returns
        -------
        col : object
            New instance of this class consistent with ``cols``
        """
        # Get merged info attributes like shape, dtype, format, description, etc.
        attrs = self.merge_cols_attributes(cols, metadata_conflicts, name, ('meta', 'description'))
        attrs.pop('dtype')  # Not relevant for Time

        # cols[0]
        # for col in cols[1:]:
        #     # This is the method used by __setitem__ to ensure that the right side
        #     # has a consistent location (and coerce data if necessary, but that does
        #     # not happen in this case since `col` is already a Time object).  If this
        #     # passes then any subsequent table operations via setitem will work.
        #     try:
        #         col0._make_value_equivalent(slice(None), col)
        #     except ValueError:
        #         raise ValueError('input columns have inconsistent locations')

        # Make a new Time object with the desired shape and attributes
        shape = (length,) + attrs.pop('shape')
        coarse = np.zeros(shape, dtype=np.int32)
        fine = np.zeros(shape, dtype=np.int32)
        out = self._parent_cls(coarse, fine)

        # Set remaining info attributes
        for attr, value in attrs.items():
            setattr(out.info, attr, value)

        return out


class TimeDetlaInfo(TimeInfo):
    pass
    # _represent_as_dict_attrs = ('seconds')
    # _represent_as_dict_primary_data = 'seconds'
    #
    # attrs_names = MixinInfo.attr_names | {'serialize_method'}
    #
    # def _represent_as_dict(self, attrs=None):
    #     out = super()._represent_as_dict()
    #
    #     col = self._parent
    #
    #     # If the serialize method for this context (e.g. 'fits' or 'ecsv') is
    #     # 'data_mask', that means to serialize using an explicit mask column.
    #     method = self.serialize_method[self._serialize_context]
    #
    # def __init__(self, bound=False):
    #     super().__init__(bound)
    #
    #     if bound:
    #         self.serialize_method = {'fits': 'seconds',
    #                                  None: 'seconds'}


class SCETBase(ShapedLikeNDArray):
    """Base time class from which SCETime and SCETimeDelta inherit."""
    _astropy_column_attrs = None

    # Make sure reverse (radd, rsub, ...) magic methods are called over others
    __array_priority__ = 20000

    def __new__(cls, *args, **kwargs):
        if len(args) == 1 and isinstance(args[0], cls):
            self = args[0].copy()
        else:
            self = super().__new__(cls)
        return self

    def __init__(self, coarse, fine):
        self.coarse = coarse
        self.fine = fine

    @property
    def shape(self):
        return self.coarse.shape

    def _apply(self, method, *args, **kwargs):

        if callable(method):
            apply_method = lambda array: method(array, *args, **kwargs)  # noqa: E731

        else:
            if method == 'replicate':
                apply_method = None
            else:
                apply_method = operator.methodcaller(method, *args, **kwargs)

        coarse, fine = self.coarse, self.fine
        if apply_method:
            coarse = apply_method(coarse)
            fine = apply_method(fine)

        out = self.__class__(coarse, fine)
        if 'info' in self.__dict__:
            out.info = self.info

        return out

    # TODO check v spice
    def as_float(self):
        """
        Return a float representation of the SCET and time e.g. coarse+fine*(1/MAX_FINE)

        Returns
        -------

        """
        return self.coarse + (self.fine / MAX_FINE) << u.s

    def min(self, axis=None, out=None, keepdims=False):
        """
        Return the minimum of time or minimum time along an axis

        Parameters
        ----------
        axis :
        out :

        keepdims : `boolean`
            Keep the dimension of the original array

        Returns
        -------

        """
        return self[self._advanced_index(self.argmin(axis), axis, keepdims)]

    def max(self, axis=None, out=None, keepdims=False):
        """
        Return the maximum time or maximum time along an axis

        Parameters
        ----------
        axis :

        out :

        keepdims : `boolean`
            Keep the dimension of the original array

        Returns
        -------

        """
        return self[self._advanced_index(self.argmax(axis), axis, keepdims)]

    def argmin(self, axis=None, out=None):
        """
        Return indices of the minimum values along the given axis

        Parameters
        ----------
        axis
        out

        Returns
        -------

        """
        float_rep = self.as_float()
        return float_rep.argmin(axis, out)

    def argmax(self, axis=None, out=None):
        """
        Return indices of the maximum values along the given axis

        Parameters
        ----------
        axis :
        out :

        Returns
        -------

        """
        float_rep = self.as_float()
        return float_rep.argmax(axis, out)

    def _advanced_index(self, indices, axis=None, keepdims=False):
        """Turn argmin, argmax output into an advanced index.

        Argmin, argmax output contains indices along a given axis in an array
        shaped like the other dimensions.  To use this to get values at the
        correct location, a list is constructed in which the other axes are
        indexed sequentially.  For ``keepdims`` is ``True``, the net result is
        the same as constructing an index grid with ``np.ogrid`` and then
        replacing the ``axis`` item with ``indices`` with its shaped expanded
        at ``axis``. For ``keepdims`` is ``False``, the result is the same but
        with the ``axis`` dimension removed from all list entries.

        For ``axis`` is ``None``, this calls :func:`~numpy.unravel_index`.

        Parameters
        ----------
        indices : array
            Output of argmin or argmax.
        axis : int or None
            axis along which argmin or argmax was used.
        keepdims : bool
            Whether to construct indices that keep or remove the axis along
            which argmin or argmax was used.  Default: ``False``.

        Returns
        -------
        advanced_index : list of arrays
            Suitable for use as an advanced index.
        """
        if axis is None:
            return np.unravel_index(indices, self.shape)

        ndim = self.ndim
        if axis < 0:
            axis = axis + ndim

        if keepdims and indices.ndim < self.ndim:
            indices = np.expand_dims(indices, axis)

        index = [indices
                 if i == axis
                 else np.arange(s).reshape(
                     (1,) * (i if keepdims or i < axis else i - 1)
                     + (s,)
                     + (1,) * (ndim - i - (1 if keepdims or i > axis else 2))
                 )
                 for i, s in enumerate(self.shape)]

        return tuple(index)

    def __setitem__(self, item, value):
        self.coarse[item] = value.coarse
        self.fine[item] = value.fine

    def __repr__(self):
        return f'{self.__class__.__name__}(coarse={self.coarse}, fine={self.fine})'


class SCETime(SCETBase):
    """
    SolarOrbiter Spacecraft Elapse Time (SCET) or Onboard Time (OBT).

    The mission clock time is compose of a coarse time in seconds in 32bit field and fine time
    in 16bit field fractions of second 1s/(2**16 -1) can be represented as a single 48bit field
    or a float.

    The top most bit is used to indicate time sync issues.

    Attributes
    ----------
    time_sync : bool
        Time synchronisation status
    coarse : int
        Coarse time stamp (seconds)
    fine : int
        Fine time stamp fraction of seconds 1/2**31 -1

    Examples
    --------
    SCETimes can be created in a number of ways from scaler values,

    >>> SCETime(123, 456)
    SCETime(coarse=123, fine=456)

    combinations of scalers and array-like,

    >>> SCETime(123, [1,2,3,4,5])
    SCETime(coarse=[123 123 123 123 123], fine=[1 2 3 4 5])

    or from seconds with the understanding this are from the epoch of the start or the SCET

    >>> SCETime.from_float(123.345*u.s)
    SCETime(coarse=123, fine=22610)

    """
    info = TimeInfo()

    def __init__(self, coarse, fine=0):
        """
        Create a new datetime using the given coarse and fine values.

        Parameters
        ----------
        coarse : `int` or `SCETime`
            Coarse time stamp (seconds) or eixting `SCETime`
        fine : `int`
            Fine time stamp fraction of seconds 1/2**16 -1
        """
        if not isinstance(coarse, SCETime):
            coarse, fine = np.broadcast_arrays(coarse, fine)
            if not np.issubdtype(coarse.dtype, np.integer) \
                    or not np.issubdtype(fine.dtype, np.integer):
                raise ValueError('Coarse and fine times must be integers')
            # Convention if top bit is set means times are not synchronised
            time_sync = (coarse >> 31) != 1
            # coarse = np.where(time_sync, coarse, coarse ^ 2 ** 31)

            # Check limits
            if np.any(np.logical_or(coarse < 0, coarse > MAX_COARSE)):
                raise ValueError(f'Coarse time must be in range (0 to {MAX_COARSE})')
            if np.any(np.logical_or(fine < 0, fine > MAX_FINE)):
                raise ValueError(f'Fine time must be in range (0 to {MAX_FINE})')

            # Can store as uints
            coarse = coarse.astype(np.uint32)
            fine = fine.astype(np.uint16)
            super().__init__(coarse, fine)
            self.time_sync = time_sync

    @classmethod
    def from_float(cls, scet_float):
        """
        Create an SCETime from a float representation of seconds since epoch

        Parameters
        ----------
        scet_float : `astropy.units.Quantity`
            The scet float representation

        Returns
        -------
        `SCETime`
            The SCETime object
        """
        sub_seconds, seconds = np.modf(scet_float.to_value('s'))
        coarse = seconds.astype(int)
        fine = np.round(MAX_FINE * sub_seconds).astype(np.int)
        return SCETime(coarse, fine)

    @classmethod
    def from_string(cls, scet_str, sep=':'):
        """
        Create an SCETime for a string representation e.g. `'123456:789'`

        Parameters
        ----------
        scet_str : `array_like`
            Time/s in SCET string format
        Returns
        -------
        `SCETime`
            The SCETime object
        """
        if isinstance(scet_str, str):
            scet_str = [scet_str]
        coarse, fine = zip(*[list(map(int, ts.split(sep))) for ts in scet_str])
        return SCETime(coarse=coarse, fine=fine)

    def to_datetime(self):
        """
        Return a python datetime object.

        Returns
        -------
        `datetime.datetime`
            The corresponding UTC datetime object.
        """
        with SPICE_TIME as time:
            try:
                utc = [time.scet_to_datetime(t.to_string()) for t in self]
            except TypeError:
                utc = time.scet_to_datetime(self.to_string())

            return utc

    def to_time(self):
        return Time(self.to_datetime())

    def to_string(self, full=True, sep=':'):
        if self.size == 1:
            if full:
                return f'{self.coarse:010d}{sep}{self.fine:05d}'
            return f'{self.coarse:010d}'

    @staticmethod
    def min_time():
        """
        The minimum possible time value

        """
        return SCETime(0, 0)

    @staticmethod
    def max_time():
        """
        The maximum possible time value

        """
        return SCETime(MAX_COARSE, MAX_FINE)

    def __add__(self, other):
        """
        Can only add a SCETimeDeltas or Quantities that can be converted to seconds

        It doesn't make sense to add two 'times'
        """
        if not isinstance(other, (u.Quantity, SCETimeDelta)):
            raise TypeError('Only Quantities and SCETimeDeltas can be added to SCETimes')

        if isinstance(other, u.Quantity):
            other = SCETimeDelta.from_float(other.to(u.s))

        delta_coarse, new_fine = divmod(self.fine + other.fine, MAX_FINE + 1)
        new_coarse = (self.coarse.astype(np.int64) + other.coarse.astype(np.int64)
                      + delta_coarse.astype(np.int64))
        return SCETime(coarse=new_coarse, fine=new_fine)

    def __radd__(self, other):
        return self.__add__(other)

    def __sub__(self, other):
        """
        Can subtract one time from another, can subtract a time delta or Quantity from an SCETime
        """
        if not isinstance(other, (SCETime, SCETimeDelta, u.Quantity)):
            raise TypeError('Only quantities, SCETime and SCETimeDelta '
                            'objects can be subtracted from SCETimes')

        if isinstance(other, SCETime):
            coarse = self.coarse.astype(np.int32) - other.coarse.astype(np.int32)
            fine = self.fine.astype(np.int32) - other.fine.astype(np.int32)
            return SCETimeDelta(coarse, fine)

        if isinstance(other, u.Quantity):
            other = SCETimeDelta.from_float(other)

        delta_coarse, new_fine = np.divmod(self.fine - other.fine, MAX_FINE+1)
        new_coarse = self.coarse - other.coarse + delta_coarse
        return SCETime(coarse=new_coarse, fine=new_fine)

    def __str__(self):
        return f'{self.coarse}:{self.fine}'

    def _comparison_operator(self, other, op):
        if other.__class__ is not self.__class__:
            return NotImplemented

<<<<<<< HEAD
        return op(self.coarse.astype(int) - other.coarse.astype(int), 0) | op(
            (self.fine.astype(int) - other.fine.astype(int)), 0)
=======
        return op(self.as_float() - other.as_float(), 0)
>>>>>>> 8468a3ce

    def __gt__(self, other):
        return self._comparison_operator(other, operator.gt)

    def __ge__(self, other):
        return self._comparison_operator(other, operator.ge)

    def __lt__(self, other):
        return self._comparison_operator(other, operator.lt)

    def __le__(self, other):
        return self._comparison_operator(other, operator.le)

    def __eq__(self, other):
        return self._comparison_operator(other, operator.eq)

    def __ne__(self, other):
        return self._comparison_operator(other, operator.ne)


class SCETimeDelta(SCETBase):
    """
    SCET time delta objects which can be created.

    Attributes
    ----------
    coarse : int
        Coarse time stamp (seconds)
    fine : int
        Fine time stamp fraction of seconds 1/(2**16-1)

    Examples
    --------
    SCETimeDeltas can be created from directly

    >>> SCETimeDelta(1, 2)
    SCETimeDelta(coarse=1, fine=2)

    or as as result of subtracting two times

    >>> SCETime(9, 8) - SCETime(5, 10)
    SCETimeDelta(coarse=4, fine=-2)

    """
    info = TimeDetlaInfo()

    def __init__(self, coarse, fine=0):
        """
        Create a new delta time using the given coarse and fine values.

        Parameters
        ----------
        coarse : `int`
            Coarse time stamp (seconds)
        fine : `int`
            Fine time stamp fraction of seconds 1/2**16 -1
        """
        if not isinstance(coarse, SCETimeDelta):
            if isinstance(coarse, u.Quantity):
                coarse, fine = self._convert_float(coarse)
            coarse, fine = np.broadcast_arrays(coarse, fine)
            if not np.issubdtype(coarse.dtype, np.integer) \
                    or not np.issubdtype(fine.dtype, np.integer):
                raise ValueError('Coarse and fine times must be integers')
            if np.any(np.abs(coarse) > MAX_COARSE):
                raise ValueError('Course time must be in the range -2**31-1 to 2**31-1')
            if np.any(np.abs(fine) > MAX_FINE):
                raise ValueError('Fine time must be in the range -2**16-1 to 2**16-1')
            # Fine needs to be 32bit as due to SO convention coarse has max of 2**31 which works
            # for a signed 32 bit in but but fine uses all 16bit as a uint as has to be 32 as a int
            super().__init__(coarse.astype(np.int32), fine.astype(np.int32))

    # @property
    # def seconds(self):
    #     return self.as_float()

    @classmethod
    def from_float(cls, scet_float):
        """
        Create a

        Parameters
        ----------
        scet_float

        Returns
        -------

        """
        coarse, fine = cls._convert_float(scet_float)
        return cls(coarse, fine)

    @staticmethod
    def _convert_float(scet_float):
        scet_float = scet_float.to_value('s')
        sub_seconds, seconds = np.modf(scet_float)
        fine = np.round(MAX_FINE * sub_seconds).astype(int)
        return seconds.astype(int), fine

    def __add__(self, other):
        # If other is a Time then use SCETime.__add__ to do the calculation.
        if isinstance(other, SCETime):
            return other.__add__(self)

        if not isinstance(other, SCETimeDelta):
            other = SCETimeDelta(other)

        delta_coarse, new_fine = divmod(self.fine + other.fine, MAX_FINE)
        new_coarse = self.coarse + other.coarse + delta_coarse
        new_fine = self.fine + other.fine
        return SCETimeDelta(new_coarse, new_fine)

    def __radd__(self, other):
        return self.__add__(other)

    def __sub__(self, other):
        if isinstance(other, (u.Quantity, SCETimeDelta)):
            try:
                other = SCETimeDelta(other)
            except Exception:
                raise TypeError(f'{other.__class__.__name__} could not '
                                f'be converted to {self.__class__.__name__}')

            sign = 1
            if self.fine < other.fine:
                sign = -1
            delta_coarse, new_fine = divmod(self.fine - other.fine, sign*MAX_FINE)
            new_coarse = self.coarse - other.coarse + delta_coarse
            new_fine = self.fine - other.fine
            return SCETimeDelta(new_coarse, new_fine)
        else:
            raise TypeError(f'Unsupported operation for types {self.__class__.__name__} '
                            f'and {other.__class__.__name__}')

    def __rsub__(self, other):
        out = self.__sub__(other)
        return -out

    def __neg__(self):
        new = self.copy()
        new.coarse = -new.coarse
        new.fine = -new.fine
        return new

    def __truediv__(self, other):
        res = self.as_float()/other
        return SCETimeDelta.from_float(res)

    def __mul__(self, other):
        res = self.as_float() * other
        return SCETimeDelta.from_float(res)

    def __str__(self):
        return f'{self.coarse}, {self.fine}'

    def __eq__(self, other):
        if not isinstance(other, (SCETimeDelta, u.Quantity)):
            return False

        if isinstance(other, u.Quantity):
            other = SCETimeDelta(other)

        return self.coarse == other.coarse and self.fine == other.fine


class SCETimeRange:
    """
    SolarOrbiter Spacecraft Elapse Time (SCET) Range with start and end time.

    Attributes
    ----------
    start : `SCETime`
        start time of the range
    end : `SCETime`
        end time of the range
    """
    def __init__(self, *, start=SCETime.max_time(), end=SCETime.min_time()):
        if not isinstance(start, SCETime) or not isinstance(end, SCETime):
            raise TypeError('Must be SCETime')

        self.start = start.min()
        self.end = end.max()

    def expand(self, time):
        """
        Enlarge the time range to include the given time.

        Parameters
        ----------
        time : `SCETime` or `SCETimeRange`
            The new time the range should include or an other time range.

        Raises
        ------
        ValueError
            if the given time is from a other class.
        """
        if isinstance(time, SCETime):
            self.start = min(self.start, time.min())
            self.end = max(self.end, time.max())
        elif isinstance(time, SCETimeRange):
            self.start = min(self.start, time.start)
            self.end = max(self.end, time.end)
        else:
            raise ValueError("time must be 'SCETime' or 'SCETimeRange'")

    def to_timerange(self):
        return TimeRange(self.start.to_time(), self.end.to_time())

    @property
    def avg(self):
        return self.start + (self.end-self.start)/2

    def __repr__(self):
        return f'{self.__class__.__name__}(start={str(self.start)}, end={str(self.end)})'

    def __str__(self):
        return (f'{str(self.start)} to ' +
                f'{str(self.end)}')

    def __contains__(self, item):
        if isinstance(item, SCETime):
            return self.start <= item <= self.end
        elif isinstance(item, SCETimeRange):
            return self.start <= item.start and self.end >= item.end
        else:
            raise ValueError("time must be 'SCETime' or 'SCETimeRange'")<|MERGE_RESOLUTION|>--- conflicted
+++ resolved
@@ -492,12 +492,7 @@
         if other.__class__ is not self.__class__:
             return NotImplemented
 
-<<<<<<< HEAD
-        return op(self.coarse.astype(int) - other.coarse.astype(int), 0) | op(
-            (self.fine.astype(int) - other.fine.astype(int)), 0)
-=======
         return op(self.as_float() - other.as_float(), 0)
->>>>>>> 8468a3ce
 
     def __gt__(self, other):
         return self._comparison_operator(other, operator.gt)
